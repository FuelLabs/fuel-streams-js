lockfileVersion: '9.0'

settings:
  autoInstallPeers: true
  excludeLinksFromLockfile: false

overrides:
  braces@<3.0.3: '>=3.0.3'
  ws@>=8.0.0 <8.17.1: '>=8.17.1'
  ws@>=7.0.0 <7.5.10: '>=7.5.10'
  ws@>=6.0.0 <6.2.3: '>=6.2.3'
  fast-xml-parser@<4.4.1: '>=4.4.1'

importers:

  .:
    devDependencies:
      '@biomejs/biome':
        specifier: 1.7.3
        version: 1.7.3
      '@changesets/changelog-github':
        specifier: 0.5.0
        version: 0.5.0
      '@changesets/cli':
        specifier: 2.27.1
        version: 2.27.1
      '@fuels/ts-config':
        specifier: 0.25.1
        version: 0.25.1(typescript@5.6.2)
      '@fuels/tsup-config':
<<<<<<< HEAD
        specifier: 0.23.0
        version: 0.23.0(tsup@8.0.2(@microsoft/api-extractor@7.43.0(@types/node@22.7.4))(postcss@8.4.49)(ts-node@10.9.2(@types/node@22.7.4)(typescript@5.6.2))(typescript@5.6.2))
=======
        specifier: 0.25.1
        version: 0.25.1(tsup@8.0.2(@microsoft/api-extractor@7.43.0(@types/node@22.7.4))(postcss@8.4.41)(ts-node@10.9.2(@types/node@22.7.4)(typescript@5.6.2))(typescript@5.6.2))
>>>>>>> f1fcb414
      '@types/node':
        specifier: ^22.5.5
        version: 22.7.4
      '@vitest/coverage-v8':
        specifier: 2.0.2
        version: 2.0.2(vitest@2.1.1(@types/node@22.7.4)(jsdom@24.0.0(bufferutil@4.0.8)(utf-8-validate@5.0.10))(terser@5.31.0))
      compare-versions:
        specifier: 6.1.0
        version: 6.1.0
      husky:
        specifier: 9.0.11
        version: 9.0.11
      lint-staged:
        specifier: 15.2.2
        version: 15.2.2
      tsx:
        specifier: ^4.16.2
        version: 4.17.0
      turbo:
        specifier: 2.0.11
        version: 2.0.11
      typescript:
        specifier: ~5.6.2
        version: 5.6.2
      vitest:
        specifier: ~2.1.1
        version: 2.1.1(@types/node@22.7.4)(jsdom@24.0.0(bufferutil@4.0.8)(utf-8-validate@5.0.10))(terser@5.31.0)

  packages/fuel-streams:
    dependencies:
      '@nats-io/jetstream':
        specifier: 3.0.0-29
        version: 3.0.0-29
      '@nats-io/kv':
        specifier: 3.0.0-23
        version: 3.0.0-23
      '@nats-io/nats-core':
        specifier: 3.0.0-42
        version: 3.0.0-42
      '@nats-io/transport-node':
        specifier: 3.0.0-26
        version: 3.0.0-26
      fuels:
        specifier: ^0.94.8
        version: 0.94.8
<<<<<<< HEAD
=======
      msgpackr:
        specifier: 1.11.0
        version: 1.11.0
      pako:
        specifier: 2.1.0
        version: 2.1.0
      websocket:
        specifier: 1.0.35
        version: 1.0.35
>>>>>>> f1fcb414
    devDependencies:
      '@types/mocha':
        specifier: 10.0.8
        version: 10.0.8
      '@types/node':
        specifier: 22.7.4
        version: 22.7.4
      chalk:
        specifier: ^4.1.0
        version: 4.1.2
      terser:
        specifier: 5.31.0
        version: 5.31.0
      tsup:
        specifier: 8.0.2
        version: 8.0.2(@microsoft/api-extractor@7.43.0(@types/node@22.7.4))(postcss@8.4.49)(ts-node@10.9.2(@types/node@22.7.4)(typescript@5.4.5))(typescript@5.4.5)
      typescript:
        specifier: 5.4.5
        version: 5.4.5
      vitest:
        specifier: ~2.1.1
        version: 2.1.1(@types/node@22.7.4)(jsdom@24.0.0(bufferutil@4.0.8)(utf-8-validate@5.0.10))(terser@5.31.0)

  packages/simple-app:
    dependencies:
      '@fuels/streams':
        specifier: workspace:*
        version: link:../fuel-streams
      '@microlink/react-json-view':
        specifier: 1.23.4
        version: 1.23.4(@types/react@18.3.12)(react-dom@18.3.1(react@18.3.1))(react@18.3.1)
      '@radix-ui/react-scroll-area':
        specifier: 1.2.1
        version: 1.2.1(@types/react-dom@18.3.1)(@types/react@18.3.12)(react-dom@18.3.1(react@18.3.1))(react@18.3.1)
      '@radix-ui/react-select':
        specifier: 2.1.2
        version: 2.1.2(@types/react-dom@18.3.1)(@types/react@18.3.12)(react-dom@18.3.1(react@18.3.1))(react@18.3.1)
      '@radix-ui/react-slot':
        specifier: 1.1.0
        version: 1.1.0(@types/react@18.3.12)(react@18.3.1)
      '@radix-ui/react-tabs':
        specifier: 1.1.1
        version: 1.1.1(@types/react-dom@18.3.1)(@types/react@18.3.12)(react-dom@18.3.1(react@18.3.1))(react@18.3.1)
      '@radix-ui/react-tooltip':
        specifier: 1.1.4
        version: 1.1.4(@types/react-dom@18.3.1)(@types/react@18.3.12)(react-dom@18.3.1(react@18.3.1))(react@18.3.1)
      '@statelyai/inspect':
        specifier: 0.4.0
        version: 0.4.0(ws@8.18.0(bufferutil@4.0.8)(utf-8-validate@5.0.10))(xstate@5.19.0)
      '@xstate/react':
        specifier: 5.0.0
        version: 5.0.0(@types/react@18.3.12)(react@18.3.1)(xstate@5.19.0)
      class-variance-authority:
        specifier: 0.7.0
        version: 0.7.0
      clsx:
        specifier: 2.1.1
        version: 2.1.1
      framer-motion:
        specifier: 11.11.17
        version: 11.11.17(react-dom@18.3.1(react@18.3.1))(react@18.3.1)
      lucide-react:
        specifier: 0.460.0
        version: 0.460.0(react@18.3.1)
      react:
        specifier: ^18.3.1
        version: 18.3.1
      react-dom:
        specifier: ^18.3.1
        version: 18.3.1(react@18.3.1)
      react-syntax-highlighter:
        specifier: 15.6.1
        version: 15.6.1(react@18.3.1)
      tailwind-merge:
        specifier: 2.5.4
        version: 2.5.4
      tailwindcss-animate:
        specifier: 1.0.7
        version: 1.0.7(tailwindcss@3.4.15(ts-node@10.9.2(@types/node@22.9.0)(typescript@5.6.2)))
      voca:
        specifier: 1.4.1
        version: 1.4.1
      xstate:
        specifier: 5.19.0
        version: 5.19.0
    devDependencies:
      '@eslint/js':
        specifier: ^9.13.0
        version: 9.15.0
      '@types/node':
        specifier: 22.9.0
        version: 22.9.0
      '@types/react':
        specifier: ^18.3.12
        version: 18.3.12
      '@types/react-dom':
        specifier: ^18.3.1
        version: 18.3.1
      '@types/react-syntax-highlighter':
        specifier: 15.5.13
        version: 15.5.13
      '@types/voca':
        specifier: 1.4.6
        version: 1.4.6
      '@vitejs/plugin-react':
        specifier: ^4.3.3
        version: 4.3.3(vite@5.4.11(@types/node@22.9.0)(terser@5.31.0))
      autoprefixer:
        specifier: 10.4.20
        version: 10.4.20(postcss@8.4.49)
      eslint:
        specifier: ^9.13.0
        version: 9.15.0(jiti@1.21.6)
      eslint-plugin-react-hooks:
        specifier: ^5.0.0
        version: 5.0.0(eslint@9.15.0(jiti@1.21.6))
      eslint-plugin-react-refresh:
        specifier: ^0.4.14
        version: 0.4.14(eslint@9.15.0(jiti@1.21.6))
      globals:
        specifier: ^15.11.0
        version: 15.12.0
      postcss:
        specifier: 8.4.49
        version: 8.4.49
      tailwindcss:
        specifier: 3.4.15
        version: 3.4.15(ts-node@10.9.2(@types/node@22.9.0)(typescript@5.6.2))
      typescript:
        specifier: ~5.6.2
        version: 5.6.2
      typescript-eslint:
        specifier: ^8.11.0
        version: 8.15.0(eslint@9.15.0(jiti@1.21.6))(typescript@5.6.2)
      vite:
        specifier: ^5.4.10
        version: 5.4.11(@types/node@22.9.0)(terser@5.31.0)
      vitest:
        specifier: ~2.1.1
        version: 2.1.1(@types/node@22.9.0)(jsdom@24.0.0(bufferutil@4.0.8)(utf-8-validate@5.0.10))(terser@5.31.0)

packages:

  '@alloc/quick-lru@5.2.0':
    resolution: {integrity: sha512-UrcABB+4bUrFABwbluTIBErXwvbsU/V7TZWfmbgJfbkwiBuziS9gxdODUyuiecfdGQ85jglMW6juS3+z5TsKLw==}
    engines: {node: '>=10'}

  '@ampproject/remapping@2.3.0':
    resolution: {integrity: sha512-30iZtAPgz+LTIYoeivqYo853f02jBYSd5uGnGpkFV0M3xOt9aN73erkgYAmZU43x4VfqcnLxW9Kpg3R5LC4YYw==}
    engines: {node: '>=6.0.0'}

  '@babel/code-frame@7.24.7':
    resolution: {integrity: sha512-BcYH1CVJBO9tvyIZ2jVeXgSIMvGZ2FDRvDdOIVQyuklNKSsx+eppDEBq/g47Ayw+RqNFE+URvOShmf+f/qwAlA==}
    engines: {node: '>=6.9.0'}

  '@babel/code-frame@7.26.2':
    resolution: {integrity: sha512-RJlIHRueQgwWitWgF8OdFYGZX328Ax5BCemNGlqHfplnRT9ESi8JkFlvaVYbS+UubVY6dpv87Fs2u5M29iNFVQ==}
    engines: {node: '>=6.9.0'}

  '@babel/compat-data@7.26.2':
    resolution: {integrity: sha512-Z0WgzSEa+aUcdiJuCIqgujCshpMWgUpgOxXotrYPSA53hA3qopNaqcJpyr0hVb1FeWdnqFA35/fUtXgBK8srQg==}
    engines: {node: '>=6.9.0'}

  '@babel/core@7.26.0':
    resolution: {integrity: sha512-i1SLeK+DzNnQ3LL/CswPCa/E5u4lh1k6IAEphON8F+cXt0t9euTshDru0q7/IqMa1PMPz5RnHuHscF8/ZJsStg==}
    engines: {node: '>=6.9.0'}

  '@babel/generator@7.26.2':
    resolution: {integrity: sha512-zevQbhbau95nkoxSq3f/DC/SC+EEOUZd3DYqfSkMhY2/wfSeaHV1Ew4vk8e+x8lja31IbyuUa2uQ3JONqKbysw==}
    engines: {node: '>=6.9.0'}

  '@babel/helper-compilation-targets@7.25.9':
    resolution: {integrity: sha512-j9Db8Suy6yV/VHa4qzrj9yZfZxhLWQdVnRlXxmKLYlhWUVB1sB2G5sxuWYXk/whHD9iW76PmNzxZ4UCnTQTVEQ==}
    engines: {node: '>=6.9.0'}

  '@babel/helper-module-imports@7.25.9':
    resolution: {integrity: sha512-tnUA4RsrmflIM6W6RFTLFSXITtl0wKjgpnLgXyowocVPrbYrLUXSBXDgTs8BlbmIzIdlBySRQjINYs2BAkiLtw==}
    engines: {node: '>=6.9.0'}

  '@babel/helper-module-transforms@7.26.0':
    resolution: {integrity: sha512-xO+xu6B5K2czEnQye6BHA7DolFFmS3LB7stHZFaOLb1pAwO1HWLS8fXA+eh0A2yIvltPVmx3eNNDBJA2SLHXFw==}
    engines: {node: '>=6.9.0'}
    peerDependencies:
      '@babel/core': ^7.0.0

  '@babel/helper-plugin-utils@7.25.9':
    resolution: {integrity: sha512-kSMlyUVdWe25rEsRGviIgOWnoT/nfABVWlqt9N19/dIPWViAOW2s9wznP5tURbs/IDuNk4gPy3YdYRgH3uxhBw==}
    engines: {node: '>=6.9.0'}

  '@babel/helper-string-parser@7.24.8':
    resolution: {integrity: sha512-pO9KhhRcuUyGnJWwyEgnRJTSIZHiT+vMD0kPeD+so0l7mxkMT19g3pjY9GTnHySck/hDzq+dtW/4VgnMkippsQ==}
    engines: {node: '>=6.9.0'}

  '@babel/helper-string-parser@7.25.9':
    resolution: {integrity: sha512-4A/SCr/2KLd5jrtOMFzaKjVtAei3+2r/NChoBNoZ3EyP/+GlhoaEGoWOZUmFmoITP7zOJyHIMm+DYRd8o3PvHA==}
    engines: {node: '>=6.9.0'}

  '@babel/helper-validator-identifier@7.24.7':
    resolution: {integrity: sha512-rR+PBcQ1SMQDDyF6X0wxtG8QyLCgUB0eRAGguqRLfkCA87l7yAP7ehq8SNj96OOGTO8OBV70KhuFYcIkHXOg0w==}
    engines: {node: '>=6.9.0'}

  '@babel/helper-validator-identifier@7.25.9':
    resolution: {integrity: sha512-Ed61U6XJc3CVRfkERJWDz4dJwKe7iLmmJsbOGu9wSloNSFttHV0I8g6UAgb7qnK5ly5bGLPd4oXZlxCdANBOWQ==}
    engines: {node: '>=6.9.0'}

  '@babel/helper-validator-option@7.25.9':
    resolution: {integrity: sha512-e/zv1co8pp55dNdEcCynfj9X7nyUKUXoUEwfXqaZt0omVOmDe9oOTdKStH4GmAw6zxMFs50ZayuMfHDKlO7Tfw==}
    engines: {node: '>=6.9.0'}

  '@babel/helpers@7.26.0':
    resolution: {integrity: sha512-tbhNuIxNcVb21pInl3ZSjksLCvgdZy9KwJ8brv993QtIVKJBBkYXz4q4ZbAv31GdnC+R90np23L5FbEBlthAEw==}
    engines: {node: '>=6.9.0'}

  '@babel/highlight@7.24.7':
    resolution: {integrity: sha512-EStJpq4OuY8xYfhGVXngigBJRWxftKX9ksiGDnmlY3o7B/V7KIAc9X4oiK87uPJSc/vs5L869bem5fhZa8caZw==}
    engines: {node: '>=6.9.0'}

  '@babel/parser@7.25.3':
    resolution: {integrity: sha512-iLTJKDbJ4hMvFPgQwwsVoxtHyWpKKPBrxkANrSYewDPaPpT5py5yeVkgPIJ7XYXhndxJpaA3PyALSXQ7u8e/Dw==}
    engines: {node: '>=6.0.0'}
    hasBin: true

  '@babel/parser@7.26.2':
    resolution: {integrity: sha512-DWMCZH9WA4Maitz2q21SRKHo9QXZxkDsbNZoVD62gusNtNBBqDg9i7uOhASfTfIGNzW+O+r7+jAlM8dwphcJKQ==}
    engines: {node: '>=6.0.0'}
    hasBin: true

  '@babel/plugin-transform-react-jsx-self@7.25.9':
    resolution: {integrity: sha512-y8quW6p0WHkEhmErnfe58r7x0A70uKphQm8Sp8cV7tjNQwK56sNVK0M73LK3WuYmsuyrftut4xAkjjgU0twaMg==}
    engines: {node: '>=6.9.0'}
    peerDependencies:
      '@babel/core': ^7.0.0-0

  '@babel/plugin-transform-react-jsx-source@7.25.9':
    resolution: {integrity: sha512-+iqjT8xmXhhYv4/uiYd8FNQsraMFZIfxVSqxxVSZP0WbbSAWvBXAul0m/zu+7Vv4O/3WtApy9pmaTMiumEZgfg==}
    engines: {node: '>=6.9.0'}
    peerDependencies:
      '@babel/core': ^7.0.0-0

  '@babel/runtime@7.25.0':
    resolution: {integrity: sha512-7dRy4DwXwtzBrPbZflqxnvfxLF8kdZXPkhymtDeFoFqE6ldzjQFgYTtYIFARcLEYDrqfBfYcZt1WqFxRoyC9Rw==}
    engines: {node: '>=6.9.0'}

  '@babel/template@7.25.9':
    resolution: {integrity: sha512-9DGttpmPvIxBb/2uwpVo3dqJ+O6RooAFOS+lB+xDqoE2PVCE8nfoHMdZLpfCQRLwvohzXISPZcgxt80xLfsuwg==}
    engines: {node: '>=6.9.0'}

  '@babel/traverse@7.25.9':
    resolution: {integrity: sha512-ZCuvfwOwlz/bawvAuvcj8rrithP2/N55Tzz342AkTvq4qaWbGfmCk/tKhNaV2cthijKrPAA8SRJV5WWe7IBMJw==}
    engines: {node: '>=6.9.0'}

  '@babel/types@7.25.2':
    resolution: {integrity: sha512-YTnYtra7W9e6/oAZEHj0bJehPRUlLH9/fbpT5LfB0NhQXyALCRkRs3zH9v07IYhkgpqX6Z78FnuccZr/l4Fs4Q==}
    engines: {node: '>=6.9.0'}

  '@babel/types@7.26.0':
    resolution: {integrity: sha512-Z/yiTPj+lDVnF7lWeKCIJzaIkI0vYO87dMpZ4bg4TDrFe4XXLFWL1TbXU27gBP3QccxV9mZICCrnjnYlJjXHOA==}
    engines: {node: '>=6.9.0'}

  '@bcoe/v8-coverage@0.2.3':
    resolution: {integrity: sha512-0hYQ8SB4Db5zvZB4axdMHGwEaQjkZzFjQiN9LVYvIFB2nSUHW9tYpxWriPrWDASIxiaXax83REcLxuSdnGPZtw==}

  '@biomejs/biome@1.7.3':
    resolution: {integrity: sha512-ogFQI+fpXftr+tiahA6bIXwZ7CSikygASdqMtH07J2cUzrpjyTMVc9Y97v23c7/tL1xCZhM+W9k4hYIBm7Q6cQ==}
    engines: {node: '>=14.21.3'}
    hasBin: true

  '@biomejs/cli-darwin-arm64@1.7.3':
    resolution: {integrity: sha512-eDvLQWmGRqrPIRY7AIrkPHkQ3visEItJKkPYSHCscSDdGvKzYjmBJwG1Gu8+QC5ed6R7eiU63LEC0APFBobmfQ==}
    engines: {node: '>=14.21.3'}
    cpu: [arm64]
    os: [darwin]

  '@biomejs/cli-darwin-x64@1.7.3':
    resolution: {integrity: sha512-JXCaIseKRER7dIURsVlAJacnm8SG5I0RpxZ4ya3dudASYUc68WGl4+FEN03ABY3KMIq7hcK1tzsJiWlmXyosZg==}
    engines: {node: '>=14.21.3'}
    cpu: [x64]
    os: [darwin]

  '@biomejs/cli-linux-arm64-musl@1.7.3':
    resolution: {integrity: sha512-c8AlO45PNFZ1BYcwaKzdt46kYbuP6xPGuGQ6h4j3XiEDpyseRRUy/h+6gxj07XovmyxKnSX9GSZ6nVbZvcVUAw==}
    engines: {node: '>=14.21.3'}
    cpu: [arm64]
    os: [linux]

  '@biomejs/cli-linux-arm64@1.7.3':
    resolution: {integrity: sha512-phNTBpo7joDFastnmZsFjYcDYobLTx4qR4oPvc9tJ486Bd1SfEVPHEvJdNJrMwUQK56T+TRClOQd/8X1nnjA9w==}
    engines: {node: '>=14.21.3'}
    cpu: [arm64]
    os: [linux]

  '@biomejs/cli-linux-x64-musl@1.7.3':
    resolution: {integrity: sha512-UdEHKtYGWEX3eDmVWvQeT+z05T9/Sdt2+F/7zmMOFQ7boANeX8pcO6EkJPK3wxMudrApsNEKT26rzqK6sZRTRA==}
    engines: {node: '>=14.21.3'}
    cpu: [x64]
    os: [linux]

  '@biomejs/cli-linux-x64@1.7.3':
    resolution: {integrity: sha512-vnedYcd5p4keT3iD48oSKjOIRPYcjSNNbd8MO1bKo9ajg3GwQXZLAH+0Cvlr+eMsO67/HddWmscSQwTFrC/uPA==}
    engines: {node: '>=14.21.3'}
    cpu: [x64]
    os: [linux]

  '@biomejs/cli-win32-arm64@1.7.3':
    resolution: {integrity: sha512-unNCDqUKjujYkkSxs7gFIfdasttbDC4+z0kYmcqzRk6yWVoQBL4dNLcCbdnJS+qvVDNdI9rHp2NwpQ0WAdla4Q==}
    engines: {node: '>=14.21.3'}
    cpu: [arm64]
    os: [win32]

  '@biomejs/cli-win32-x64@1.7.3':
    resolution: {integrity: sha512-ZmByhbrnmz/UUFYB622CECwhKIPjJLLPr5zr3edhu04LzbfcOrz16VYeNq5dpO1ADG70FORhAJkaIGdaVBG00w==}
    engines: {node: '>=14.21.3'}
    cpu: [x64]
    os: [win32]

  '@changesets/apply-release-plan@7.0.4':
    resolution: {integrity: sha512-HLFwhKWayKinWAul0Vj+76jVx1Pc2v55MGPVjZ924Y/ROeSsBMFutv9heHmCUj48lJyRfOTJG5+ar+29FUky/A==}

  '@changesets/assemble-release-plan@6.0.3':
    resolution: {integrity: sha512-bLNh9/Lgl1VwkjWZTq8JmRqH+hj7/Yzfz0jsQ/zJJ+FTmVqmqPj3szeKOri8O/hEM8JmHW019vh2gTO9iq5Cuw==}

  '@changesets/changelog-git@0.2.0':
    resolution: {integrity: sha512-bHOx97iFI4OClIT35Lok3sJAwM31VbUM++gnMBV16fdbtBhgYu4dxsphBF/0AZZsyAHMrnM0yFcj5gZM1py6uQ==}

  '@changesets/changelog-github@0.5.0':
    resolution: {integrity: sha512-zoeq2LJJVcPJcIotHRJEEA2qCqX0AQIeFE+L21L8sRLPVqDhSXY8ZWAt2sohtBpFZkBwu+LUwMSKRr2lMy3LJA==}

  '@changesets/cli@2.27.1':
    resolution: {integrity: sha512-iJ91xlvRnnrJnELTp4eJJEOPjgpF3NOh4qeQehM6Ugiz9gJPRZ2t+TsXun6E3AMN4hScZKjqVXl0TX+C7AB3ZQ==}
    hasBin: true

  '@changesets/config@3.0.2':
    resolution: {integrity: sha512-cdEhS4t8woKCX2M8AotcV2BOWnBp09sqICxKapgLHf9m5KdENpWjyrFNMjkLqGJtUys9U+w93OxWT0czorVDfw==}

  '@changesets/errors@0.2.0':
    resolution: {integrity: sha512-6BLOQUscTpZeGljvyQXlWOItQyU71kCdGz7Pi8H8zdw6BI0g3m43iL4xKUVPWtG+qrrL9DTjpdn8eYuCQSRpow==}

  '@changesets/get-dependents-graph@2.1.1':
    resolution: {integrity: sha512-LRFjjvigBSzfnPU2n/AhFsuWR5DK++1x47aq6qZ8dzYsPtS/I5mNhIGAS68IAxh1xjO9BTtz55FwefhANZ+FCA==}

  '@changesets/get-github-info@0.6.0':
    resolution: {integrity: sha512-v/TSnFVXI8vzX9/w3DU2Ol+UlTZcu3m0kXTjTT4KlAdwSvwutcByYwyYn9hwerPWfPkT2JfpoX0KgvCEi8Q/SA==}

  '@changesets/get-release-plan@4.0.3':
    resolution: {integrity: sha512-6PLgvOIwTSdJPTtpdcr3sLtGatT+Jr22+cQwEBJBy6wP0rjB4yJ9lv583J9fVpn1bfQlBkDa8JxbS2g/n9lIyA==}

  '@changesets/get-version-range-type@0.4.0':
    resolution: {integrity: sha512-hwawtob9DryoGTpixy1D3ZXbGgJu1Rhr+ySH2PvTLHvkZuQ7sRT4oQwMh0hbqZH1weAooedEjRsbrWcGLCeyVQ==}

  '@changesets/git@3.0.0':
    resolution: {integrity: sha512-vvhnZDHe2eiBNRFHEgMiGd2CT+164dfYyrJDhwwxTVD/OW0FUD6G7+4DIx1dNwkwjHyzisxGAU96q0sVNBns0w==}

  '@changesets/logger@0.1.0':
    resolution: {integrity: sha512-pBrJm4CQm9VqFVwWnSqKEfsS2ESnwqwH+xR7jETxIErZcfd1u2zBSqrHbRHR7xjhSgep9x2PSKFKY//FAshA3g==}

  '@changesets/parse@0.4.0':
    resolution: {integrity: sha512-TS/9KG2CdGXS27S+QxbZXgr8uPsP4yNJYb4BC2/NeFUj80Rni3TeD2qwWmabymxmrLo7JEsytXH1FbpKTbvivw==}

  '@changesets/pre@2.0.0':
    resolution: {integrity: sha512-HLTNYX/A4jZxc+Sq8D1AMBsv+1qD6rmmJtjsCJa/9MSRybdxh0mjbTvE6JYZQ/ZiQ0mMlDOlGPXTm9KLTU3jyw==}

  '@changesets/read@0.6.0':
    resolution: {integrity: sha512-ZypqX8+/im1Fm98K4YcZtmLKgjs1kDQ5zHpc2U1qdtNBmZZfo/IBiG162RoP0CUF05tvp2y4IspH11PLnPxuuw==}

  '@changesets/should-skip-package@0.1.0':
    resolution: {integrity: sha512-FxG6Mhjw7yFStlSM7Z0Gmg3RiyQ98d/9VpQAZ3Fzr59dCOM9G6ZdYbjiSAt0XtFr9JR5U2tBaJWPjrkGGc618g==}

  '@changesets/types@4.1.0':
    resolution: {integrity: sha512-LDQvVDv5Kb50ny2s25Fhm3d9QSZimsoUGBsUioj6MC3qbMUCuC8GPIvk/M6IvXx3lYhAs0lwWUQLb+VIEUCECw==}

  '@changesets/types@6.0.0':
    resolution: {integrity: sha512-b1UkfNulgKoWfqyHtzKS5fOZYSJO+77adgL7DLRDr+/7jhChN+QcHnbjiQVOz/U+Ts3PGNySq7diAItzDgugfQ==}

  '@changesets/write@0.3.1':
    resolution: {integrity: sha512-SyGtMXzH3qFqlHKcvFY2eX+6b0NGiFcNav8AFsYwy5l8hejOeoeTDemu5Yjmke2V5jpzY+pBvM0vCCQ3gdZpfw==}

  '@cspotcode/source-map-support@0.8.1':
    resolution: {integrity: sha512-IchNf6dN4tHoMFIn/7OE8LWZ19Y6q/67Bmf6vnGREv8RSbBVb9LPJxEcnwrcwX6ixSvaiGoomAUvu4YSxXrVgw==}
    engines: {node: '>=12'}

  '@esbuild/aix-ppc64@0.19.12':
    resolution: {integrity: sha512-bmoCYyWdEL3wDQIVbcyzRyeKLgk2WtWLTWz1ZIAZF/EGbNOwSA6ew3PftJ1PqMiOOGu0OyFMzG53L0zqIpPeNA==}
    engines: {node: '>=12'}
    cpu: [ppc64]
    os: [aix]

  '@esbuild/aix-ppc64@0.20.2':
    resolution: {integrity: sha512-D+EBOJHXdNZcLJRBkhENNG8Wji2kgc9AZ9KiPr1JuZjsNtyHzrsfLRrY0tk2H2aoFu6RANO1y1iPPUCDYWkb5g==}
    engines: {node: '>=12'}
    cpu: [ppc64]
    os: [aix]

  '@esbuild/aix-ppc64@0.21.5':
    resolution: {integrity: sha512-1SDgH6ZSPTlggy1yI6+Dbkiz8xzpHJEVAlF/AM1tHPLsf5STom9rwtjE4hKAF20FfXXNTFqEYXyJNWh1GiZedQ==}
    engines: {node: '>=12'}
    cpu: [ppc64]
    os: [aix]

  '@esbuild/aix-ppc64@0.23.0':
    resolution: {integrity: sha512-3sG8Zwa5fMcA9bgqB8AfWPQ+HFke6uD3h1s3RIwUNK8EG7a4buxvuFTs3j1IMs2NXAk9F30C/FF4vxRgQCcmoQ==}
    engines: {node: '>=18'}
    cpu: [ppc64]
    os: [aix]

  '@esbuild/aix-ppc64@0.24.0':
    resolution: {integrity: sha512-WtKdFM7ls47zkKHFVzMz8opM7LkcsIp9amDUBIAWirg70RM71WRSjdILPsY5Uv1D42ZpUfaPILDlfactHgsRkw==}
    engines: {node: '>=18'}
    cpu: [ppc64]
    os: [aix]

  '@esbuild/android-arm64@0.19.12':
    resolution: {integrity: sha512-P0UVNGIienjZv3f5zq0DP3Nt2IE/3plFzuaS96vihvD0Hd6H/q4WXUGpCxD/E8YrSXfNyRPbpTq+T8ZQioSuPA==}
    engines: {node: '>=12'}
    cpu: [arm64]
    os: [android]

  '@esbuild/android-arm64@0.20.2':
    resolution: {integrity: sha512-mRzjLacRtl/tWU0SvD8lUEwb61yP9cqQo6noDZP/O8VkwafSYwZ4yWy24kan8jE/IMERpYncRt2dw438LP3Xmg==}
    engines: {node: '>=12'}
    cpu: [arm64]
    os: [android]

  '@esbuild/android-arm64@0.21.5':
    resolution: {integrity: sha512-c0uX9VAUBQ7dTDCjq+wdyGLowMdtR/GoC2U5IYk/7D1H1JYC0qseD7+11iMP2mRLN9RcCMRcjC4YMclCzGwS/A==}
    engines: {node: '>=12'}
    cpu: [arm64]
    os: [android]

  '@esbuild/android-arm64@0.23.0':
    resolution: {integrity: sha512-EuHFUYkAVfU4qBdyivULuu03FhJO4IJN9PGuABGrFy4vUuzk91P2d+npxHcFdpUnfYKy0PuV+n6bKIpHOB3prQ==}
    engines: {node: '>=18'}
    cpu: [arm64]
    os: [android]

  '@esbuild/android-arm64@0.24.0':
    resolution: {integrity: sha512-Vsm497xFM7tTIPYK9bNTYJyF/lsP590Qc1WxJdlB6ljCbdZKU9SY8i7+Iin4kyhV/KV5J2rOKsBQbB77Ab7L/w==}
    engines: {node: '>=18'}
    cpu: [arm64]
    os: [android]

  '@esbuild/android-arm@0.19.12':
    resolution: {integrity: sha512-qg/Lj1mu3CdQlDEEiWrlC4eaPZ1KztwGJ9B6J+/6G+/4ewxJg7gqj8eVYWvao1bXrqGiW2rsBZFSX3q2lcW05w==}
    engines: {node: '>=12'}
    cpu: [arm]
    os: [android]

  '@esbuild/android-arm@0.20.2':
    resolution: {integrity: sha512-t98Ra6pw2VaDhqNWO2Oph2LXbz/EJcnLmKLGBJwEwXX/JAN83Fym1rU8l0JUWK6HkIbWONCSSatf4sf2NBRx/w==}
    engines: {node: '>=12'}
    cpu: [arm]
    os: [android]

  '@esbuild/android-arm@0.21.5':
    resolution: {integrity: sha512-vCPvzSjpPHEi1siZdlvAlsPxXl7WbOVUBBAowWug4rJHb68Ox8KualB+1ocNvT5fjv6wpkX6o/iEpbDrf68zcg==}
    engines: {node: '>=12'}
    cpu: [arm]
    os: [android]

  '@esbuild/android-arm@0.23.0':
    resolution: {integrity: sha512-+KuOHTKKyIKgEEqKbGTK8W7mPp+hKinbMBeEnNzjJGyFcWsfrXjSTNluJHCY1RqhxFurdD8uNXQDei7qDlR6+g==}
    engines: {node: '>=18'}
    cpu: [arm]
    os: [android]

  '@esbuild/android-arm@0.24.0':
    resolution: {integrity: sha512-arAtTPo76fJ/ICkXWetLCc9EwEHKaeya4vMrReVlEIUCAUncH7M4bhMQ+M9Vf+FFOZJdTNMXNBrWwW+OXWpSew==}
    engines: {node: '>=18'}
    cpu: [arm]
    os: [android]

  '@esbuild/android-x64@0.19.12':
    resolution: {integrity: sha512-3k7ZoUW6Q6YqhdhIaq/WZ7HwBpnFBlW905Fa4s4qWJyiNOgT1dOqDiVAQFwBH7gBRZr17gLrlFCRzF6jFh7Kew==}
    engines: {node: '>=12'}
    cpu: [x64]
    os: [android]

  '@esbuild/android-x64@0.20.2':
    resolution: {integrity: sha512-btzExgV+/lMGDDa194CcUQm53ncxzeBrWJcncOBxuC6ndBkKxnHdFJn86mCIgTELsooUmwUm9FkhSp5HYu00Rg==}
    engines: {node: '>=12'}
    cpu: [x64]
    os: [android]

  '@esbuild/android-x64@0.21.5':
    resolution: {integrity: sha512-D7aPRUUNHRBwHxzxRvp856rjUHRFW1SdQATKXH2hqA0kAZb1hKmi02OpYRacl0TxIGz/ZmXWlbZgjwWYaCakTA==}
    engines: {node: '>=12'}
    cpu: [x64]
    os: [android]

  '@esbuild/android-x64@0.23.0':
    resolution: {integrity: sha512-WRrmKidLoKDl56LsbBMhzTTBxrsVwTKdNbKDalbEZr0tcsBgCLbEtoNthOW6PX942YiYq8HzEnb4yWQMLQuipQ==}
    engines: {node: '>=18'}
    cpu: [x64]
    os: [android]

  '@esbuild/android-x64@0.24.0':
    resolution: {integrity: sha512-t8GrvnFkiIY7pa7mMgJd7p8p8qqYIz1NYiAoKc75Zyv73L3DZW++oYMSHPRarcotTKuSs6m3hTOa5CKHaS02TQ==}
    engines: {node: '>=18'}
    cpu: [x64]
    os: [android]

  '@esbuild/darwin-arm64@0.19.12':
    resolution: {integrity: sha512-B6IeSgZgtEzGC42jsI+YYu9Z3HKRxp8ZT3cqhvliEHovq8HSX2YX8lNocDn79gCKJXOSaEot9MVYky7AKjCs8g==}
    engines: {node: '>=12'}
    cpu: [arm64]
    os: [darwin]

  '@esbuild/darwin-arm64@0.20.2':
    resolution: {integrity: sha512-4J6IRT+10J3aJH3l1yzEg9y3wkTDgDk7TSDFX+wKFiWjqWp/iCfLIYzGyasx9l0SAFPT1HwSCR+0w/h1ES/MjA==}
    engines: {node: '>=12'}
    cpu: [arm64]
    os: [darwin]

  '@esbuild/darwin-arm64@0.21.5':
    resolution: {integrity: sha512-DwqXqZyuk5AiWWf3UfLiRDJ5EDd49zg6O9wclZ7kUMv2WRFr4HKjXp/5t8JZ11QbQfUS6/cRCKGwYhtNAY88kQ==}
    engines: {node: '>=12'}
    cpu: [arm64]
    os: [darwin]

  '@esbuild/darwin-arm64@0.23.0':
    resolution: {integrity: sha512-YLntie/IdS31H54Ogdn+v50NuoWF5BDkEUFpiOChVa9UnKpftgwzZRrI4J132ETIi+D8n6xh9IviFV3eXdxfow==}
    engines: {node: '>=18'}
    cpu: [arm64]
    os: [darwin]

  '@esbuild/darwin-arm64@0.24.0':
    resolution: {integrity: sha512-CKyDpRbK1hXwv79soeTJNHb5EiG6ct3efd/FTPdzOWdbZZfGhpbcqIpiD0+vwmpu0wTIL97ZRPZu8vUt46nBSw==}
    engines: {node: '>=18'}
    cpu: [arm64]
    os: [darwin]

  '@esbuild/darwin-x64@0.19.12':
    resolution: {integrity: sha512-hKoVkKzFiToTgn+41qGhsUJXFlIjxI/jSYeZf3ugemDYZldIXIxhvwN6erJGlX4t5h417iFuheZ7l+YVn05N3A==}
    engines: {node: '>=12'}
    cpu: [x64]
    os: [darwin]

  '@esbuild/darwin-x64@0.20.2':
    resolution: {integrity: sha512-tBcXp9KNphnNH0dfhv8KYkZhjc+H3XBkF5DKtswJblV7KlT9EI2+jeA8DgBjp908WEuYll6pF+UStUCfEpdysA==}
    engines: {node: '>=12'}
    cpu: [x64]
    os: [darwin]

  '@esbuild/darwin-x64@0.21.5':
    resolution: {integrity: sha512-se/JjF8NlmKVG4kNIuyWMV/22ZaerB+qaSi5MdrXtd6R08kvs2qCN4C09miupktDitvh8jRFflwGFBQcxZRjbw==}
    engines: {node: '>=12'}
    cpu: [x64]
    os: [darwin]

  '@esbuild/darwin-x64@0.23.0':
    resolution: {integrity: sha512-IMQ6eme4AfznElesHUPDZ+teuGwoRmVuuixu7sv92ZkdQcPbsNHzutd+rAfaBKo8YK3IrBEi9SLLKWJdEvJniQ==}
    engines: {node: '>=18'}
    cpu: [x64]
    os: [darwin]

  '@esbuild/darwin-x64@0.24.0':
    resolution: {integrity: sha512-rgtz6flkVkh58od4PwTRqxbKH9cOjaXCMZgWD905JOzjFKW+7EiUObfd/Kav+A6Gyud6WZk9w+xu6QLytdi2OA==}
    engines: {node: '>=18'}
    cpu: [x64]
    os: [darwin]

  '@esbuild/freebsd-arm64@0.19.12':
    resolution: {integrity: sha512-4aRvFIXmwAcDBw9AueDQ2YnGmz5L6obe5kmPT8Vd+/+x/JMVKCgdcRwH6APrbpNXsPz+K653Qg8HB/oXvXVukA==}
    engines: {node: '>=12'}
    cpu: [arm64]
    os: [freebsd]

  '@esbuild/freebsd-arm64@0.20.2':
    resolution: {integrity: sha512-d3qI41G4SuLiCGCFGUrKsSeTXyWG6yem1KcGZVS+3FYlYhtNoNgYrWcvkOoaqMhwXSMrZRl69ArHsGJ9mYdbbw==}
    engines: {node: '>=12'}
    cpu: [arm64]
    os: [freebsd]

  '@esbuild/freebsd-arm64@0.21.5':
    resolution: {integrity: sha512-5JcRxxRDUJLX8JXp/wcBCy3pENnCgBR9bN6JsY4OmhfUtIHe3ZW0mawA7+RDAcMLrMIZaf03NlQiX9DGyB8h4g==}
    engines: {node: '>=12'}
    cpu: [arm64]
    os: [freebsd]

  '@esbuild/freebsd-arm64@0.23.0':
    resolution: {integrity: sha512-0muYWCng5vqaxobq6LB3YNtevDFSAZGlgtLoAc81PjUfiFz36n4KMpwhtAd4he8ToSI3TGyuhyx5xmiWNYZFyw==}
    engines: {node: '>=18'}
    cpu: [arm64]
    os: [freebsd]

  '@esbuild/freebsd-arm64@0.24.0':
    resolution: {integrity: sha512-6Mtdq5nHggwfDNLAHkPlyLBpE5L6hwsuXZX8XNmHno9JuL2+bg2BX5tRkwjyfn6sKbxZTq68suOjgWqCicvPXA==}
    engines: {node: '>=18'}
    cpu: [arm64]
    os: [freebsd]

  '@esbuild/freebsd-x64@0.19.12':
    resolution: {integrity: sha512-EYoXZ4d8xtBoVN7CEwWY2IN4ho76xjYXqSXMNccFSx2lgqOG/1TBPW0yPx1bJZk94qu3tX0fycJeeQsKovA8gg==}
    engines: {node: '>=12'}
    cpu: [x64]
    os: [freebsd]

  '@esbuild/freebsd-x64@0.20.2':
    resolution: {integrity: sha512-d+DipyvHRuqEeM5zDivKV1KuXn9WeRX6vqSqIDgwIfPQtwMP4jaDsQsDncjTDDsExT4lR/91OLjRo8bmC1e+Cw==}
    engines: {node: '>=12'}
    cpu: [x64]
    os: [freebsd]

  '@esbuild/freebsd-x64@0.21.5':
    resolution: {integrity: sha512-J95kNBj1zkbMXtHVH29bBriQygMXqoVQOQYA+ISs0/2l3T9/kj42ow2mpqerRBxDJnmkUDCaQT/dfNXWX/ZZCQ==}
    engines: {node: '>=12'}
    cpu: [x64]
    os: [freebsd]

  '@esbuild/freebsd-x64@0.23.0':
    resolution: {integrity: sha512-XKDVu8IsD0/q3foBzsXGt/KjD/yTKBCIwOHE1XwiXmrRwrX6Hbnd5Eqn/WvDekddK21tfszBSrE/WMaZh+1buQ==}
    engines: {node: '>=18'}
    cpu: [x64]
    os: [freebsd]

  '@esbuild/freebsd-x64@0.24.0':
    resolution: {integrity: sha512-D3H+xh3/zphoX8ck4S2RxKR6gHlHDXXzOf6f/9dbFt/NRBDIE33+cVa49Kil4WUjxMGW0ZIYBYtaGCa2+OsQwQ==}
    engines: {node: '>=18'}
    cpu: [x64]
    os: [freebsd]

  '@esbuild/linux-arm64@0.19.12':
    resolution: {integrity: sha512-EoTjyYyLuVPfdPLsGVVVC8a0p1BFFvtpQDB/YLEhaXyf/5bczaGeN15QkR+O4S5LeJ92Tqotve7i1jn35qwvdA==}
    engines: {node: '>=12'}
    cpu: [arm64]
    os: [linux]

  '@esbuild/linux-arm64@0.20.2':
    resolution: {integrity: sha512-9pb6rBjGvTFNira2FLIWqDk/uaf42sSyLE8j1rnUpuzsODBq7FvpwHYZxQ/It/8b+QOS1RYfqgGFNLRI+qlq2A==}
    engines: {node: '>=12'}
    cpu: [arm64]
    os: [linux]

  '@esbuild/linux-arm64@0.21.5':
    resolution: {integrity: sha512-ibKvmyYzKsBeX8d8I7MH/TMfWDXBF3db4qM6sy+7re0YXya+K1cem3on9XgdT2EQGMu4hQyZhan7TeQ8XkGp4Q==}
    engines: {node: '>=12'}
    cpu: [arm64]
    os: [linux]

  '@esbuild/linux-arm64@0.23.0':
    resolution: {integrity: sha512-j1t5iG8jE7BhonbsEg5d9qOYcVZv/Rv6tghaXM/Ug9xahM0nX/H2gfu6X6z11QRTMT6+aywOMA8TDkhPo8aCGw==}
    engines: {node: '>=18'}
    cpu: [arm64]
    os: [linux]

  '@esbuild/linux-arm64@0.24.0':
    resolution: {integrity: sha512-TDijPXTOeE3eaMkRYpcy3LarIg13dS9wWHRdwYRnzlwlA370rNdZqbcp0WTyyV/k2zSxfko52+C7jU5F9Tfj1g==}
    engines: {node: '>=18'}
    cpu: [arm64]
    os: [linux]

  '@esbuild/linux-arm@0.19.12':
    resolution: {integrity: sha512-J5jPms//KhSNv+LO1S1TX1UWp1ucM6N6XuL6ITdKWElCu8wXP72l9MM0zDTzzeikVyqFE6U8YAV9/tFyj0ti+w==}
    engines: {node: '>=12'}
    cpu: [arm]
    os: [linux]

  '@esbuild/linux-arm@0.20.2':
    resolution: {integrity: sha512-VhLPeR8HTMPccbuWWcEUD1Az68TqaTYyj6nfE4QByZIQEQVWBB8vup8PpR7y1QHL3CpcF6xd5WVBU/+SBEvGTg==}
    engines: {node: '>=12'}
    cpu: [arm]
    os: [linux]

  '@esbuild/linux-arm@0.21.5':
    resolution: {integrity: sha512-bPb5AHZtbeNGjCKVZ9UGqGwo8EUu4cLq68E95A53KlxAPRmUyYv2D6F0uUI65XisGOL1hBP5mTronbgo+0bFcA==}
    engines: {node: '>=12'}
    cpu: [arm]
    os: [linux]

  '@esbuild/linux-arm@0.23.0':
    resolution: {integrity: sha512-SEELSTEtOFu5LPykzA395Mc+54RMg1EUgXP+iw2SJ72+ooMwVsgfuwXo5Fn0wXNgWZsTVHwY2cg4Vi/bOD88qw==}
    engines: {node: '>=18'}
    cpu: [arm]
    os: [linux]

  '@esbuild/linux-arm@0.24.0':
    resolution: {integrity: sha512-gJKIi2IjRo5G6Glxb8d3DzYXlxdEj2NlkixPsqePSZMhLudqPhtZ4BUrpIuTjJYXxvF9njql+vRjB2oaC9XpBw==}
    engines: {node: '>=18'}
    cpu: [arm]
    os: [linux]

  '@esbuild/linux-ia32@0.19.12':
    resolution: {integrity: sha512-Thsa42rrP1+UIGaWz47uydHSBOgTUnwBwNq59khgIwktK6x60Hivfbux9iNR0eHCHzOLjLMLfUMLCypBkZXMHA==}
    engines: {node: '>=12'}
    cpu: [ia32]
    os: [linux]

  '@esbuild/linux-ia32@0.20.2':
    resolution: {integrity: sha512-o10utieEkNPFDZFQm9CoP7Tvb33UutoJqg3qKf1PWVeeJhJw0Q347PxMvBgVVFgouYLGIhFYG0UGdBumROyiig==}
    engines: {node: '>=12'}
    cpu: [ia32]
    os: [linux]

  '@esbuild/linux-ia32@0.21.5':
    resolution: {integrity: sha512-YvjXDqLRqPDl2dvRODYmmhz4rPeVKYvppfGYKSNGdyZkA01046pLWyRKKI3ax8fbJoK5QbxblURkwK/MWY18Tg==}
    engines: {node: '>=12'}
    cpu: [ia32]
    os: [linux]

  '@esbuild/linux-ia32@0.23.0':
    resolution: {integrity: sha512-P7O5Tkh2NbgIm2R6x1zGJJsnacDzTFcRWZyTTMgFdVit6E98LTxO+v8LCCLWRvPrjdzXHx9FEOA8oAZPyApWUA==}
    engines: {node: '>=18'}
    cpu: [ia32]
    os: [linux]

  '@esbuild/linux-ia32@0.24.0':
    resolution: {integrity: sha512-K40ip1LAcA0byL05TbCQ4yJ4swvnbzHscRmUilrmP9Am7//0UjPreh4lpYzvThT2Quw66MhjG//20mrufm40mA==}
    engines: {node: '>=18'}
    cpu: [ia32]
    os: [linux]

  '@esbuild/linux-loong64@0.19.12':
    resolution: {integrity: sha512-LiXdXA0s3IqRRjm6rV6XaWATScKAXjI4R4LoDlvO7+yQqFdlr1Bax62sRwkVvRIrwXxvtYEHHI4dm50jAXkuAA==}
    engines: {node: '>=12'}
    cpu: [loong64]
    os: [linux]

  '@esbuild/linux-loong64@0.20.2':
    resolution: {integrity: sha512-PR7sp6R/UC4CFVomVINKJ80pMFlfDfMQMYynX7t1tNTeivQ6XdX5r2XovMmha/VjR1YN/HgHWsVcTRIMkymrgQ==}
    engines: {node: '>=12'}
    cpu: [loong64]
    os: [linux]

  '@esbuild/linux-loong64@0.21.5':
    resolution: {integrity: sha512-uHf1BmMG8qEvzdrzAqg2SIG/02+4/DHB6a9Kbya0XDvwDEKCoC8ZRWI5JJvNdUjtciBGFQ5PuBlpEOXQj+JQSg==}
    engines: {node: '>=12'}
    cpu: [loong64]
    os: [linux]

  '@esbuild/linux-loong64@0.23.0':
    resolution: {integrity: sha512-InQwepswq6urikQiIC/kkx412fqUZudBO4SYKu0N+tGhXRWUqAx+Q+341tFV6QdBifpjYgUndV1hhMq3WeJi7A==}
    engines: {node: '>=18'}
    cpu: [loong64]
    os: [linux]

  '@esbuild/linux-loong64@0.24.0':
    resolution: {integrity: sha512-0mswrYP/9ai+CU0BzBfPMZ8RVm3RGAN/lmOMgW4aFUSOQBjA31UP8Mr6DDhWSuMwj7jaWOT0p0WoZ6jeHhrD7g==}
    engines: {node: '>=18'}
    cpu: [loong64]
    os: [linux]

  '@esbuild/linux-mips64el@0.19.12':
    resolution: {integrity: sha512-fEnAuj5VGTanfJ07ff0gOA6IPsvrVHLVb6Lyd1g2/ed67oU1eFzL0r9WL7ZzscD+/N6i3dWumGE1Un4f7Amf+w==}
    engines: {node: '>=12'}
    cpu: [mips64el]
    os: [linux]

  '@esbuild/linux-mips64el@0.20.2':
    resolution: {integrity: sha512-4BlTqeutE/KnOiTG5Y6Sb/Hw6hsBOZapOVF6njAESHInhlQAghVVZL1ZpIctBOoTFbQyGW+LsVYZ8lSSB3wkjA==}
    engines: {node: '>=12'}
    cpu: [mips64el]
    os: [linux]

  '@esbuild/linux-mips64el@0.21.5':
    resolution: {integrity: sha512-IajOmO+KJK23bj52dFSNCMsz1QP1DqM6cwLUv3W1QwyxkyIWecfafnI555fvSGqEKwjMXVLokcV5ygHW5b3Jbg==}
    engines: {node: '>=12'}
    cpu: [mips64el]
    os: [linux]

  '@esbuild/linux-mips64el@0.23.0':
    resolution: {integrity: sha512-J9rflLtqdYrxHv2FqXE2i1ELgNjT+JFURt/uDMoPQLcjWQA5wDKgQA4t/dTqGa88ZVECKaD0TctwsUfHbVoi4w==}
    engines: {node: '>=18'}
    cpu: [mips64el]
    os: [linux]

  '@esbuild/linux-mips64el@0.24.0':
    resolution: {integrity: sha512-hIKvXm0/3w/5+RDtCJeXqMZGkI2s4oMUGj3/jM0QzhgIASWrGO5/RlzAzm5nNh/awHE0A19h/CvHQe6FaBNrRA==}
    engines: {node: '>=18'}
    cpu: [mips64el]
    os: [linux]

  '@esbuild/linux-ppc64@0.19.12':
    resolution: {integrity: sha512-nYJA2/QPimDQOh1rKWedNOe3Gfc8PabU7HT3iXWtNUbRzXS9+vgB0Fjaqr//XNbd82mCxHzik2qotuI89cfixg==}
    engines: {node: '>=12'}
    cpu: [ppc64]
    os: [linux]

  '@esbuild/linux-ppc64@0.20.2':
    resolution: {integrity: sha512-rD3KsaDprDcfajSKdn25ooz5J5/fWBylaaXkuotBDGnMnDP1Uv5DLAN/45qfnf3JDYyJv/ytGHQaziHUdyzaAg==}
    engines: {node: '>=12'}
    cpu: [ppc64]
    os: [linux]

  '@esbuild/linux-ppc64@0.21.5':
    resolution: {integrity: sha512-1hHV/Z4OEfMwpLO8rp7CvlhBDnjsC3CttJXIhBi+5Aj5r+MBvy4egg7wCbe//hSsT+RvDAG7s81tAvpL2XAE4w==}
    engines: {node: '>=12'}
    cpu: [ppc64]
    os: [linux]

  '@esbuild/linux-ppc64@0.23.0':
    resolution: {integrity: sha512-cShCXtEOVc5GxU0fM+dsFD10qZ5UpcQ8AM22bYj0u/yaAykWnqXJDpd77ublcX6vdDsWLuweeuSNZk4yUxZwtw==}
    engines: {node: '>=18'}
    cpu: [ppc64]
    os: [linux]

  '@esbuild/linux-ppc64@0.24.0':
    resolution: {integrity: sha512-HcZh5BNq0aC52UoocJxaKORfFODWXZxtBaaZNuN3PUX3MoDsChsZqopzi5UupRhPHSEHotoiptqikjN/B77mYQ==}
    engines: {node: '>=18'}
    cpu: [ppc64]
    os: [linux]

  '@esbuild/linux-riscv64@0.19.12':
    resolution: {integrity: sha512-2MueBrlPQCw5dVJJpQdUYgeqIzDQgw3QtiAHUC4RBz9FXPrskyyU3VI1hw7C0BSKB9OduwSJ79FTCqtGMWqJHg==}
    engines: {node: '>=12'}
    cpu: [riscv64]
    os: [linux]

  '@esbuild/linux-riscv64@0.20.2':
    resolution: {integrity: sha512-snwmBKacKmwTMmhLlz/3aH1Q9T8v45bKYGE3j26TsaOVtjIag4wLfWSiZykXzXuE1kbCE+zJRmwp+ZbIHinnVg==}
    engines: {node: '>=12'}
    cpu: [riscv64]
    os: [linux]

  '@esbuild/linux-riscv64@0.21.5':
    resolution: {integrity: sha512-2HdXDMd9GMgTGrPWnJzP2ALSokE/0O5HhTUvWIbD3YdjME8JwvSCnNGBnTThKGEB91OZhzrJ4qIIxk/SBmyDDA==}
    engines: {node: '>=12'}
    cpu: [riscv64]
    os: [linux]

  '@esbuild/linux-riscv64@0.23.0':
    resolution: {integrity: sha512-HEtaN7Y5UB4tZPeQmgz/UhzoEyYftbMXrBCUjINGjh3uil+rB/QzzpMshz3cNUxqXN7Vr93zzVtpIDL99t9aRw==}
    engines: {node: '>=18'}
    cpu: [riscv64]
    os: [linux]

  '@esbuild/linux-riscv64@0.24.0':
    resolution: {integrity: sha512-bEh7dMn/h3QxeR2KTy1DUszQjUrIHPZKyO6aN1X4BCnhfYhuQqedHaa5MxSQA/06j3GpiIlFGSsy1c7Gf9padw==}
    engines: {node: '>=18'}
    cpu: [riscv64]
    os: [linux]

  '@esbuild/linux-s390x@0.19.12':
    resolution: {integrity: sha512-+Pil1Nv3Umes4m3AZKqA2anfhJiVmNCYkPchwFJNEJN5QxmTs1uzyy4TvmDrCRNT2ApwSari7ZIgrPeUx4UZDg==}
    engines: {node: '>=12'}
    cpu: [s390x]
    os: [linux]

  '@esbuild/linux-s390x@0.20.2':
    resolution: {integrity: sha512-wcWISOobRWNm3cezm5HOZcYz1sKoHLd8VL1dl309DiixxVFoFe/o8HnwuIwn6sXre88Nwj+VwZUvJf4AFxkyrQ==}
    engines: {node: '>=12'}
    cpu: [s390x]
    os: [linux]

  '@esbuild/linux-s390x@0.21.5':
    resolution: {integrity: sha512-zus5sxzqBJD3eXxwvjN1yQkRepANgxE9lgOW2qLnmr8ikMTphkjgXu1HR01K4FJg8h1kEEDAqDcZQtbrRnB41A==}
    engines: {node: '>=12'}
    cpu: [s390x]
    os: [linux]

  '@esbuild/linux-s390x@0.23.0':
    resolution: {integrity: sha512-WDi3+NVAuyjg/Wxi+o5KPqRbZY0QhI9TjrEEm+8dmpY9Xir8+HE/HNx2JoLckhKbFopW0RdO2D72w8trZOV+Wg==}
    engines: {node: '>=18'}
    cpu: [s390x]
    os: [linux]

  '@esbuild/linux-s390x@0.24.0':
    resolution: {integrity: sha512-ZcQ6+qRkw1UcZGPyrCiHHkmBaj9SiCD8Oqd556HldP+QlpUIe2Wgn3ehQGVoPOvZvtHm8HPx+bH20c9pvbkX3g==}
    engines: {node: '>=18'}
    cpu: [s390x]
    os: [linux]

  '@esbuild/linux-x64@0.19.12':
    resolution: {integrity: sha512-B71g1QpxfwBvNrfyJdVDexenDIt1CiDN1TIXLbhOw0KhJzE78KIFGX6OJ9MrtC0oOqMWf+0xop4qEU8JrJTwCg==}
    engines: {node: '>=12'}
    cpu: [x64]
    os: [linux]

  '@esbuild/linux-x64@0.20.2':
    resolution: {integrity: sha512-1MdwI6OOTsfQfek8sLwgyjOXAu+wKhLEoaOLTjbijk6E2WONYpH9ZU2mNtR+lZ2B4uwr+usqGuVfFT9tMtGvGw==}
    engines: {node: '>=12'}
    cpu: [x64]
    os: [linux]

  '@esbuild/linux-x64@0.21.5':
    resolution: {integrity: sha512-1rYdTpyv03iycF1+BhzrzQJCdOuAOtaqHTWJZCWvijKD2N5Xu0TtVC8/+1faWqcP9iBCWOmjmhoH94dH82BxPQ==}
    engines: {node: '>=12'}
    cpu: [x64]
    os: [linux]

  '@esbuild/linux-x64@0.23.0':
    resolution: {integrity: sha512-a3pMQhUEJkITgAw6e0bWA+F+vFtCciMjW/LPtoj99MhVt+Mfb6bbL9hu2wmTZgNd994qTAEw+U/r6k3qHWWaOQ==}
    engines: {node: '>=18'}
    cpu: [x64]
    os: [linux]

  '@esbuild/linux-x64@0.24.0':
    resolution: {integrity: sha512-vbutsFqQ+foy3wSSbmjBXXIJ6PL3scghJoM8zCL142cGaZKAdCZHyf+Bpu/MmX9zT9Q0zFBVKb36Ma5Fzfa8xA==}
    engines: {node: '>=18'}
    cpu: [x64]
    os: [linux]

  '@esbuild/netbsd-x64@0.19.12':
    resolution: {integrity: sha512-3ltjQ7n1owJgFbuC61Oj++XhtzmymoCihNFgT84UAmJnxJfm4sYCiSLTXZtE00VWYpPMYc+ZQmB6xbSdVh0JWA==}
    engines: {node: '>=12'}
    cpu: [x64]
    os: [netbsd]

  '@esbuild/netbsd-x64@0.20.2':
    resolution: {integrity: sha512-K8/DhBxcVQkzYc43yJXDSyjlFeHQJBiowJ0uVL6Tor3jGQfSGHNNJcWxNbOI8v5k82prYqzPuwkzHt3J1T1iZQ==}
    engines: {node: '>=12'}
    cpu: [x64]
    os: [netbsd]

  '@esbuild/netbsd-x64@0.21.5':
    resolution: {integrity: sha512-Woi2MXzXjMULccIwMnLciyZH4nCIMpWQAs049KEeMvOcNADVxo0UBIQPfSmxB3CWKedngg7sWZdLvLczpe0tLg==}
    engines: {node: '>=12'}
    cpu: [x64]
    os: [netbsd]

  '@esbuild/netbsd-x64@0.23.0':
    resolution: {integrity: sha512-cRK+YDem7lFTs2Q5nEv/HHc4LnrfBCbH5+JHu6wm2eP+d8OZNoSMYgPZJq78vqQ9g+9+nMuIsAO7skzphRXHyw==}
    engines: {node: '>=18'}
    cpu: [x64]
    os: [netbsd]

  '@esbuild/netbsd-x64@0.24.0':
    resolution: {integrity: sha512-hjQ0R/ulkO8fCYFsG0FZoH+pWgTTDreqpqY7UnQntnaKv95uP5iW3+dChxnx7C3trQQU40S+OgWhUVwCjVFLvg==}
    engines: {node: '>=18'}
    cpu: [x64]
    os: [netbsd]

  '@esbuild/openbsd-arm64@0.23.0':
    resolution: {integrity: sha512-suXjq53gERueVWu0OKxzWqk7NxiUWSUlrxoZK7usiF50C6ipColGR5qie2496iKGYNLhDZkPxBI3erbnYkU0rQ==}
    engines: {node: '>=18'}
    cpu: [arm64]
    os: [openbsd]

  '@esbuild/openbsd-arm64@0.24.0':
    resolution: {integrity: sha512-MD9uzzkPQbYehwcN583yx3Tu5M8EIoTD+tUgKF982WYL9Pf5rKy9ltgD0eUgs8pvKnmizxjXZyLt0z6DC3rRXg==}
    engines: {node: '>=18'}
    cpu: [arm64]
    os: [openbsd]

  '@esbuild/openbsd-x64@0.19.12':
    resolution: {integrity: sha512-RbrfTB9SWsr0kWmb9srfF+L933uMDdu9BIzdA7os2t0TXhCRjrQyCeOt6wVxr79CKD4c+p+YhCj31HBkYcXebw==}
    engines: {node: '>=12'}
    cpu: [x64]
    os: [openbsd]

  '@esbuild/openbsd-x64@0.20.2':
    resolution: {integrity: sha512-eMpKlV0SThJmmJgiVyN9jTPJ2VBPquf6Kt/nAoo6DgHAoN57K15ZghiHaMvqjCye/uU4X5u3YSMgVBI1h3vKrQ==}
    engines: {node: '>=12'}
    cpu: [x64]
    os: [openbsd]

  '@esbuild/openbsd-x64@0.21.5':
    resolution: {integrity: sha512-HLNNw99xsvx12lFBUwoT8EVCsSvRNDVxNpjZ7bPn947b8gJPzeHWyNVhFsaerc0n3TsbOINvRP2byTZ5LKezow==}
    engines: {node: '>=12'}
    cpu: [x64]
    os: [openbsd]

  '@esbuild/openbsd-x64@0.23.0':
    resolution: {integrity: sha512-6p3nHpby0DM/v15IFKMjAaayFhqnXV52aEmv1whZHX56pdkK+MEaLoQWj+H42ssFarP1PcomVhbsR4pkz09qBg==}
    engines: {node: '>=18'}
    cpu: [x64]
    os: [openbsd]

  '@esbuild/openbsd-x64@0.24.0':
    resolution: {integrity: sha512-4ir0aY1NGUhIC1hdoCzr1+5b43mw99uNwVzhIq1OY3QcEwPDO3B7WNXBzaKY5Nsf1+N11i1eOfFcq+D/gOS15Q==}
    engines: {node: '>=18'}
    cpu: [x64]
    os: [openbsd]

  '@esbuild/sunos-x64@0.19.12':
    resolution: {integrity: sha512-HKjJwRrW8uWtCQnQOz9qcU3mUZhTUQvi56Q8DPTLLB+DawoiQdjsYq+j+D3s9I8VFtDr+F9CjgXKKC4ss89IeA==}
    engines: {node: '>=12'}
    cpu: [x64]
    os: [sunos]

  '@esbuild/sunos-x64@0.20.2':
    resolution: {integrity: sha512-2UyFtRC6cXLyejf/YEld4Hajo7UHILetzE1vsRcGL3earZEW77JxrFjH4Ez2qaTiEfMgAXxfAZCm1fvM/G/o8w==}
    engines: {node: '>=12'}
    cpu: [x64]
    os: [sunos]

  '@esbuild/sunos-x64@0.21.5':
    resolution: {integrity: sha512-6+gjmFpfy0BHU5Tpptkuh8+uw3mnrvgs+dSPQXQOv3ekbordwnzTVEb4qnIvQcYXq6gzkyTnoZ9dZG+D4garKg==}
    engines: {node: '>=12'}
    cpu: [x64]
    os: [sunos]

  '@esbuild/sunos-x64@0.23.0':
    resolution: {integrity: sha512-BFelBGfrBwk6LVrmFzCq1u1dZbG4zy/Kp93w2+y83Q5UGYF1d8sCzeLI9NXjKyujjBBniQa8R8PzLFAUrSM9OA==}
    engines: {node: '>=18'}
    cpu: [x64]
    os: [sunos]

  '@esbuild/sunos-x64@0.24.0':
    resolution: {integrity: sha512-jVzdzsbM5xrotH+W5f1s+JtUy1UWgjU0Cf4wMvffTB8m6wP5/kx0KiaLHlbJO+dMgtxKV8RQ/JvtlFcdZ1zCPA==}
    engines: {node: '>=18'}
    cpu: [x64]
    os: [sunos]

  '@esbuild/win32-arm64@0.19.12':
    resolution: {integrity: sha512-URgtR1dJnmGvX864pn1B2YUYNzjmXkuJOIqG2HdU62MVS4EHpU2946OZoTMnRUHklGtJdJZ33QfzdjGACXhn1A==}
    engines: {node: '>=12'}
    cpu: [arm64]
    os: [win32]

  '@esbuild/win32-arm64@0.20.2':
    resolution: {integrity: sha512-GRibxoawM9ZCnDxnP3usoUDO9vUkpAxIIZ6GQI+IlVmr5kP3zUq+l17xELTHMWTWzjxa2guPNyrpq1GWmPvcGQ==}
    engines: {node: '>=12'}
    cpu: [arm64]
    os: [win32]

  '@esbuild/win32-arm64@0.21.5':
    resolution: {integrity: sha512-Z0gOTd75VvXqyq7nsl93zwahcTROgqvuAcYDUr+vOv8uHhNSKROyU961kgtCD1e95IqPKSQKH7tBTslnS3tA8A==}
    engines: {node: '>=12'}
    cpu: [arm64]
    os: [win32]

  '@esbuild/win32-arm64@0.23.0':
    resolution: {integrity: sha512-lY6AC8p4Cnb7xYHuIxQ6iYPe6MfO2CC43XXKo9nBXDb35krYt7KGhQnOkRGar5psxYkircpCqfbNDB4uJbS2jQ==}
    engines: {node: '>=18'}
    cpu: [arm64]
    os: [win32]

  '@esbuild/win32-arm64@0.24.0':
    resolution: {integrity: sha512-iKc8GAslzRpBytO2/aN3d2yb2z8XTVfNV0PjGlCxKo5SgWmNXx82I/Q3aG1tFfS+A2igVCY97TJ8tnYwpUWLCA==}
    engines: {node: '>=18'}
    cpu: [arm64]
    os: [win32]

  '@esbuild/win32-ia32@0.19.12':
    resolution: {integrity: sha512-+ZOE6pUkMOJfmxmBZElNOx72NKpIa/HFOMGzu8fqzQJ5kgf6aTGrcJaFsNiVMH4JKpMipyK+7k0n2UXN7a8YKQ==}
    engines: {node: '>=12'}
    cpu: [ia32]
    os: [win32]

  '@esbuild/win32-ia32@0.20.2':
    resolution: {integrity: sha512-HfLOfn9YWmkSKRQqovpnITazdtquEW8/SoHW7pWpuEeguaZI4QnCRW6b+oZTztdBnZOS2hqJ6im/D5cPzBTTlQ==}
    engines: {node: '>=12'}
    cpu: [ia32]
    os: [win32]

  '@esbuild/win32-ia32@0.21.5':
    resolution: {integrity: sha512-SWXFF1CL2RVNMaVs+BBClwtfZSvDgtL//G/smwAc5oVK/UPu2Gu9tIaRgFmYFFKrmg3SyAjSrElf0TiJ1v8fYA==}
    engines: {node: '>=12'}
    cpu: [ia32]
    os: [win32]

  '@esbuild/win32-ia32@0.23.0':
    resolution: {integrity: sha512-7L1bHlOTcO4ByvI7OXVI5pNN6HSu6pUQq9yodga8izeuB1KcT2UkHaH6118QJwopExPn0rMHIseCTx1CRo/uNA==}
    engines: {node: '>=18'}
    cpu: [ia32]
    os: [win32]

  '@esbuild/win32-ia32@0.24.0':
    resolution: {integrity: sha512-vQW36KZolfIudCcTnaTpmLQ24Ha1RjygBo39/aLkM2kmjkWmZGEJ5Gn9l5/7tzXA42QGIoWbICfg6KLLkIw6yw==}
    engines: {node: '>=18'}
    cpu: [ia32]
    os: [win32]

  '@esbuild/win32-x64@0.19.12':
    resolution: {integrity: sha512-T1QyPSDCyMXaO3pzBkF96E8xMkiRYbUEZADd29SyPGabqxMViNoii+NcK7eWJAEoU6RZyEm5lVSIjTmcdoB9HA==}
    engines: {node: '>=12'}
    cpu: [x64]
    os: [win32]

  '@esbuild/win32-x64@0.20.2':
    resolution: {integrity: sha512-N49X4lJX27+l9jbLKSqZ6bKNjzQvHaT8IIFUy+YIqmXQdjYCToGWwOItDrfby14c78aDd5NHQl29xingXfCdLQ==}
    engines: {node: '>=12'}
    cpu: [x64]
    os: [win32]

  '@esbuild/win32-x64@0.21.5':
    resolution: {integrity: sha512-tQd/1efJuzPC6rCFwEvLtci/xNFcTZknmXs98FYDfGE4wP9ClFV98nyKrzJKVPMhdDnjzLhdUyMX4PsQAPjwIw==}
    engines: {node: '>=12'}
    cpu: [x64]
    os: [win32]

  '@esbuild/win32-x64@0.23.0':
    resolution: {integrity: sha512-Arm+WgUFLUATuoxCJcahGuk6Yj9Pzxd6l11Zb/2aAuv5kWWvvfhLFo2fni4uSK5vzlUdCGZ/BdV5tH8klj8p8g==}
    engines: {node: '>=18'}
    cpu: [x64]
    os: [win32]

  '@esbuild/win32-x64@0.24.0':
    resolution: {integrity: sha512-7IAFPrjSQIJrGsK6flwg7NFmwBoSTyF3rl7If0hNUFQU4ilTsEPL6GuMuU9BfIWVVGuRnuIidkSMC+c0Otu8IA==}
    engines: {node: '>=18'}
    cpu: [x64]
    os: [win32]

  '@eslint-community/eslint-utils@4.4.1':
    resolution: {integrity: sha512-s3O3waFUrMV8P/XaF/+ZTp1X9XBZW1a4B97ZnjQF2KYWaFD2A8KyFBsrsfSjEmjn3RGWAIuvlneuZm3CUK3jbA==}
    engines: {node: ^12.22.0 || ^14.17.0 || >=16.0.0}
    peerDependencies:
      eslint: ^6.0.0 || ^7.0.0 || >=8.0.0

  '@eslint-community/regexpp@4.12.1':
    resolution: {integrity: sha512-CCZCDJuduB9OUkFkY2IgppNZMi2lBQgD2qzwXkEia16cge2pijY/aXi96CJMquDMn3nJdlPV1A5KrJEXwfLNzQ==}
    engines: {node: ^12.0.0 || ^14.0.0 || >=16.0.0}

  '@eslint/config-array@0.19.0':
    resolution: {integrity: sha512-zdHg2FPIFNKPdcHWtiNT+jEFCHYVplAXRDlQDyqy0zGx/q2parwh7brGJSiTxRk/TSMkbM//zt/f5CHgyTyaSQ==}
    engines: {node: ^18.18.0 || ^20.9.0 || >=21.1.0}

  '@eslint/core@0.9.0':
    resolution: {integrity: sha512-7ATR9F0e4W85D/0w7cU0SNj7qkAexMG+bAHEZOjo9akvGuhHE2m7umzWzfnpa0XAg5Kxc1BWmtPMV67jJ+9VUg==}
    engines: {node: ^18.18.0 || ^20.9.0 || >=21.1.0}

  '@eslint/eslintrc@3.2.0':
    resolution: {integrity: sha512-grOjVNN8P3hjJn/eIETF1wwd12DdnwFDoyceUJLYYdkpbwq3nLi+4fqrTAONx7XDALqlL220wC/RHSC/QTI/0w==}
    engines: {node: ^18.18.0 || ^20.9.0 || >=21.1.0}

  '@eslint/js@9.15.0':
    resolution: {integrity: sha512-tMTqrY+EzbXmKJR5ToI8lxu7jaN5EdmrBFJpQk5JmSlyLsx6o4t27r883K5xsLuCYCpfKBCGswMSWXsM+jB7lg==}
    engines: {node: ^18.18.0 || ^20.9.0 || >=21.1.0}

  '@eslint/object-schema@2.1.4':
    resolution: {integrity: sha512-BsWiH1yFGjXXS2yvrf5LyuoSIIbPrGUWob917o+BTKuZ7qJdxX8aJLRxs1fS9n6r7vESrq1OUqb68dANcFXuQQ==}
    engines: {node: ^18.18.0 || ^20.9.0 || >=21.1.0}

  '@eslint/plugin-kit@0.2.3':
    resolution: {integrity: sha512-2b/g5hRmpbb1o4GnTZax9N9m0FXzz9OV42ZzI4rDDMDuHUqigAiQCEWChBWCY4ztAGVRjoWT19v0yMmc5/L5kA==}
    engines: {node: ^18.18.0 || ^20.9.0 || >=21.1.0}

  '@floating-ui/core@1.6.8':
    resolution: {integrity: sha512-7XJ9cPU+yI2QeLS+FCSlqNFZJq8arvswefkZrYI1yQBbftw6FyrZOxYSh+9S7z7TpeWlRt9zJ5IhM1WIL334jA==}

  '@floating-ui/dom@1.6.12':
    resolution: {integrity: sha512-NP83c0HjokcGVEMeoStg317VD9W7eDlGK7457dMBANbKA6GJZdc7rjujdgqzTaz93jkGgc5P/jeWbaCHnMNc+w==}

  '@floating-ui/react-dom@2.1.2':
    resolution: {integrity: sha512-06okr5cgPzMNBy+Ycse2A6udMi4bqwW/zgBF/rwjcNqWkyr82Mcg8b0vjX8OJpZFy/FKjJmw6wV7t44kK6kW7A==}
    peerDependencies:
      react: '>=16.8.0'
      react-dom: '>=16.8.0'

  '@floating-ui/utils@0.2.8':
    resolution: {integrity: sha512-kym7SodPp8/wloecOpcmSnWJsK7M0E5Wg8UcFA+uO4B9s5d0ywXOEro/8HM9x0rW+TljRzul/14UYz3TleT3ig==}

  '@fuel-ts/abi-coder@0.94.8':
    resolution: {integrity: sha512-tyqDHfGyHyEOrH+CjgoMLuoBHBmHJgcsqdR6jGWw4gvvctvo8j0GIk2H9HBc4t9mK5+IGCCnURSvUvAdh5S8bQ==}
    engines: {node: ^18.20.3 || ^20.0.0 || ^22.0.0}

  '@fuel-ts/abi-typegen@0.94.8':
    resolution: {integrity: sha512-8h3r5xmKYXqGsTAGVp0v3zz1PuC6cdPDB3W/fxIOEhLjj0yp0MYSLDVq+ngtgyBcfTekNrASihK61N3ZSNbHfg==}
    engines: {node: ^18.20.3 || ^20.0.0 || ^22.0.0}
    hasBin: true

  '@fuel-ts/account@0.94.8':
    resolution: {integrity: sha512-Ftr1wZ/9Tc5UZRGRDiANPMaqFrM3TD0EMq5clb/dj3ECnUaalLUqAbAIGgIMSOuR37BLEXPeBPOVbQJL9DBHQg==}
    engines: {node: ^18.20.3 || ^20.0.0 || ^22.0.0}

  '@fuel-ts/address@0.94.8':
    resolution: {integrity: sha512-dXFztzCGNsIuMAgd0XRK9DCJ5L4KWYYeGsbhYLttdsctK2SUw6z4iY/tHKiDNC7Q6AAeCccvma4aVtiXHS2c4Q==}
    engines: {node: ^18.20.3 || ^20.0.0 || ^22.0.0}

  '@fuel-ts/contract@0.94.8':
    resolution: {integrity: sha512-2mXtQT7OABaDwsiRYqf8161+6zJnL8R8tKIYcY9Y6Mr+CdLZt8SmZ9QGE8A/XCtQU/drTCCP8xa/BSpkmqGhOw==}
    engines: {node: ^18.20.3 || ^20.0.0 || ^22.0.0}

  '@fuel-ts/crypto@0.94.8':
    resolution: {integrity: sha512-DrsfbPXFd0LAZd9Pus4nm58OPv3+qpBPFEh465P8FnsnZ+RxjwtWgWe1vjTPre0P6/QHscAr0G5aVag3eUWtGw==}
    engines: {node: ^18.20.3 || ^20.0.0 || ^22.0.0}

  '@fuel-ts/errors@0.94.8':
    resolution: {integrity: sha512-A5GVqdvQ8gviAue48EznNDD6ZVAXLHPli0Wfu/PBYcpziSr0UB3fEehoV7GcipdYaKvJTLso3iq+gAlf37LVjA==}
    engines: {node: ^18.20.3 || ^20.0.0 || ^22.0.0}

  '@fuel-ts/hasher@0.94.8':
    resolution: {integrity: sha512-h0iuDE7MMcquS/Wo2pDrfln6VpkwN+SNLpLZrTTQAVWzAHcQmQqtHvr5TkzzboYMT4uEahaxrncBfMikot4Smg==}
    engines: {node: ^18.20.3 || ^20.0.0 || ^22.0.0}

  '@fuel-ts/interfaces@0.94.8':
    resolution: {integrity: sha512-gSkp6cp0g+vYK7yzoBwvW7x43AzJL6EoPE7HTHoJWUMbLPWhgqOGJtWoNnobGRO1Pxl0etmBLaVyZmrhJdVQqQ==}
    engines: {node: ^18.20.3 || ^20.0.0 || ^22.0.0}

  '@fuel-ts/math@0.94.8':
    resolution: {integrity: sha512-bYmYXk6g1INk1RtqsOPK65tZ+nOYecc/lwSdEZswagg6KPR+l0ckc3D1o8i3BA2JxQDWzuwDWNZ+ZVHYpTVVyQ==}
    engines: {node: ^18.20.3 || ^20.0.0 || ^22.0.0}

  '@fuel-ts/merkle@0.94.8':
    resolution: {integrity: sha512-6OFM0jKu/wCcmfhZc3H8XzZ8IPlpdLPeTMmIXBOFgA8MdhdMgMiKNFJpAjOOGqrovVheThS/RNl03Ukn3dmu6Q==}
    engines: {node: ^18.20.3 || ^20.0.0 || ^22.0.0}

  '@fuel-ts/program@0.94.8':
    resolution: {integrity: sha512-QIgBi1TlxowkyO19cyMTAeyRiR4Ct9x5YH6lMjkaigwujepSTDclghCuCR8c7R7RlFEChbz3m/y/CH5LBL6OBw==}
    engines: {node: ^18.20.3 || ^20.0.0 || ^22.0.0}

  '@fuel-ts/script@0.94.8':
    resolution: {integrity: sha512-wIvtA0hFRKYXoUvWH4bdEEcuHyBTrunZZkd7oXxIKjlZeon1kk5Ry+B7bTSXHJGhqA4P2SfHTenidUs/WKc15A==}
    engines: {node: ^18.20.3 || ^20.0.0 || ^22.0.0}

  '@fuel-ts/transactions@0.94.8':
    resolution: {integrity: sha512-qE+gpEu5QEVBBTPfVuO0k4dnwR6ZwFLquWIWLYE47wPt2gkSf2uY76Fv9PHP+ouxp5V1LAFL/k3ZotXoe/Om7A==}
    engines: {node: ^18.20.3 || ^20.0.0 || ^22.0.0}

  '@fuel-ts/utils@0.94.8':
    resolution: {integrity: sha512-AvsM/fNDR4u3urQMbFVkxTusmd6eEQZ4ZAOitytu+8VeOEuzYvQV8T4NwFgs0WeN3SfW0lFLrI6SR2Pkh9qFgg==}
    engines: {node: ^18.20.3 || ^20.0.0 || ^22.0.0}

  '@fuel-ts/versions@0.94.8':
    resolution: {integrity: sha512-pIHx16H1NxiAkMNiQ0rAd2JiKc3Gd28e2NJh7OZQZU3zKZQkmMqqf4F5y+zdj6Mlka//csSp750pnVgVK/3Tbg==}
    engines: {node: ^18.20.3 || ^20.0.0 || ^22.0.0}
    hasBin: true

  '@fuels/ts-config@0.25.1':
    resolution: {integrity: sha512-E8q8P/2eaqM6hWP8jUUsXZEFQKAqiUVYBpGRzzZcGouCZSpnr4ljYlpp+9VG0EZnoz5b3IBaY+5JMY1D/gquSw==}
    peerDependencies:
      typescript: 5.2.2

  '@fuels/tsup-config@0.25.1':
    resolution: {integrity: sha512-szTCX5TkW37xxsI39fzlXml7t1rgSRvQSW4sZ5/lejAGvlAWYDfaUFGSRD9X+DA+y6HKueHOi8mg9vtR4JWY9A==}
    peerDependencies:
      tsup: ^7.2.0

  '@fuels/vm-asm@0.57.1':
    resolution: {integrity: sha512-+TSJSfamSaHrG4j274NEDW0ndZXLEXfNq5TvgjA4HN4JTnGudm41pFM7+Xgrfi0AxkpxJCaZLBTycGj6SZNmBw==}

  '@graphql-typed-document-node/core@3.2.0':
    resolution: {integrity: sha512-mB9oAsNCm9aM3/SOv4YtBMqZbYj10R7dkq8byBqxGY/ncFwhf2oQzMV+LCRlWoDSEBJ3COiR1yeDvMtsoOsuFQ==}
    peerDependencies:
      graphql: '>=16.8.1'

  '@humanfs/core@0.19.1':
    resolution: {integrity: sha512-5DyQ4+1JEUzejeK1JGICcideyfUbGixgS9jNgex5nqkW+cY7WZhxBigmieN5Qnw9ZosSNVC9KQKyb+GUaGyKUA==}
    engines: {node: '>=18.18.0'}

  '@humanfs/node@0.16.6':
    resolution: {integrity: sha512-YuI2ZHQL78Q5HbhDiBA1X4LmYdXCKCMQIfw0pw7piHJwyREFebJUvrQN4cMssyES6x+vfUbx1CIpaQUKYdQZOw==}
    engines: {node: '>=18.18.0'}

  '@humanwhocodes/module-importer@1.0.1':
    resolution: {integrity: sha512-bxveV4V8v5Yb4ncFTT3rPSgZBOpCkjfK0y4oVVVJwIuDVBRMDXrPyXRL988i5ap9m9bnyEEjWfm5WkBmtffLfA==}
    engines: {node: '>=12.22'}

  '@humanwhocodes/retry@0.3.1':
    resolution: {integrity: sha512-JBxkERygn7Bv/GbN5Rv8Ul6LVknS+5Bp6RgDC/O8gEBU/yeH5Ui5C/OlWrTb6qct7LjjfT6Re2NxB0ln0yYybA==}
    engines: {node: '>=18.18'}

  '@humanwhocodes/retry@0.4.1':
    resolution: {integrity: sha512-c7hNEllBlenFTHBky65mhq8WD2kbN9Q6gk0bTk8lSBvc554jpXSkST1iePudpt7+A/AQvuHs9EMqjHDXMY1lrA==}
    engines: {node: '>=18.18'}

  '@isaacs/cliui@8.0.2':
    resolution: {integrity: sha512-O8jcjabXaleOG9DQ0+ARXWZBTfnP4WNAqzuiJK7ll44AmxGKv/J2M4TPjxjY3znBCfvBXFzucm1twdyFybFqEA==}
    engines: {node: '>=12'}

  '@istanbuljs/schema@0.1.3':
    resolution: {integrity: sha512-ZXRY4jNvVgSVQ8DL3LTcakaAtXwTVUxE81hslsyD2AtoXW/wVob10HkOJ1X/pAlcI7D+2YoZKg5do8G/w6RYgA==}
    engines: {node: '>=8'}

  '@jridgewell/gen-mapping@0.3.5':
    resolution: {integrity: sha512-IzL8ZoEDIBRWEzlCcRhOaCupYyN5gdIK+Q6fbFdPDg6HqX6jpkItn7DFIpW9LQzXG6Df9sA7+OKnq0qlz/GaQg==}
    engines: {node: '>=6.0.0'}

  '@jridgewell/resolve-uri@3.1.2':
    resolution: {integrity: sha512-bRISgCIjP20/tbWSPWMEi54QVPRZExkuD9lJL+UIxUKtwVJA8wW1Trb1jMs1RFXo1CBTNZ/5hpC9QvmKWdopKw==}
    engines: {node: '>=6.0.0'}

  '@jridgewell/set-array@1.2.1':
    resolution: {integrity: sha512-R8gLRTZeyp03ymzP/6Lil/28tGeGEzhx1q2k703KGWRAI1VdvPIXdG70VJc2pAMw3NA6JKL5hhFu1sJX0Mnn/A==}
    engines: {node: '>=6.0.0'}

  '@jridgewell/source-map@0.3.6':
    resolution: {integrity: sha512-1ZJTZebgqllO79ue2bm3rIGud/bOe0pP5BjSRCRxxYkEZS8STV7zN84UBbiYu7jy+eCKSnVIUgoWWE/tt+shMQ==}

  '@jridgewell/sourcemap-codec@1.5.0':
    resolution: {integrity: sha512-gv3ZRaISU3fjPAgNsriBRqGWQL6quFx04YMPW/zD8XMLsU32mhCCbfbO6KZFLjvYpCZ8zyDEgqsgf+PwPaM7GQ==}

  '@jridgewell/trace-mapping@0.3.25':
    resolution: {integrity: sha512-vNk6aEwybGtawWmy/PzwnGDOjCkLWSD2wqvjGGAgOAwCGWySYXfYoxt00IJkTF+8Lb57DwOb3Aa0o9CApepiYQ==}

  '@jridgewell/trace-mapping@0.3.9':
    resolution: {integrity: sha512-3Belt6tdc8bPgAtbcmdtNJlirVoTmEb5e2gC94PnkwEW9jI6CAHUeoG85tjWP5WquqfavoMtMwiG4P926ZKKuQ==}

  '@manypkg/find-root@1.1.0':
    resolution: {integrity: sha512-mki5uBvhHzO8kYYix/WRy2WX8S3B5wdVSc9D6KcU5lQNglP2yt58/VfLuAK49glRXChosY8ap2oJ1qgma3GUVA==}

  '@manypkg/get-packages@1.1.3':
    resolution: {integrity: sha512-fo+QhuU3qE/2TQMQmbVMqaQ6EWbMhi4ABWP+O4AM1NqPBuy0OrApV5LO6BrrgnhtAHS2NH6RrVk9OL181tTi8A==}

  '@microlink/react-json-view@1.23.4':
    resolution: {integrity: sha512-A4rizny9JxHuzpZ9bd8oBT7ExJXcFgvb3VGkjNlAC+MBDZIzQ7TT9bUWqFU6+0ygSCAZ1YVyDhD04HTctAVWCw==}
    peerDependencies:
      react: '>= 15'
      react-dom: '>= 15'

  '@microsoft/api-extractor-model@7.28.13':
    resolution: {integrity: sha512-39v/JyldX4MS9uzHcdfmjjfS6cYGAoXV+io8B5a338pkHiSt+gy2eXQ0Q7cGFJ7quSa1VqqlMdlPrB6sLR/cAw==}

  '@microsoft/api-extractor@7.43.0':
    resolution: {integrity: sha512-GFhTcJpB+MI6FhvXEI9b2K0snulNLWHqC/BbcJtyNYcKUiw7l3Lgis5ApsYncJ0leALX7/of4XfmXk+maT111w==}
    hasBin: true

  '@microsoft/tsdoc-config@0.16.2':
    resolution: {integrity: sha512-OGiIzzoBLgWWR0UdRJX98oYO+XKGf7tiK4Zk6tQ/E4IJqGCe7dvkTvgDZV5cFJUzLGDOjeAXrnZoA6QkVySuxw==}

  '@microsoft/tsdoc@0.14.2':
    resolution: {integrity: sha512-9b8mPpKrfeGRuhFH5iO1iwCLeIIsV6+H1sRfxbkoGXIyQE2BTsPd9zqSqQJ+pv5sJ/hT5M1zvOFL02MnEezFug==}

  '@nats-io/jetstream@3.0.0-29':
    resolution: {integrity: sha512-YgCewdYGATl4ba0ErvKtit9tH9HxXXgmGTHhao5fJ1rCA5Tp3OqEqDjW9aAY6SL2+FJufTMIhVXVYfnavoBcyw==}

  '@nats-io/kv@3.0.0-23':
    resolution: {integrity: sha512-rdo1aFGY1ECORjz693ltQRo0FmYCSFqSeT2LloyJkb5M+H1efrpZqS0U9xe3eikyFqgILtpIrvjpMOJhAQ0FPg==}

  '@nats-io/nats-core@3.0.0-40':
    resolution: {integrity: sha512-J95mVM48gFNoKTzIG/lyW6PJMaozEDjwL8pCDfl5iUILfa2PnDwWIma1ArK8G4KixGvZnsFtdx3fgtlcy2cy3w==}

  '@nats-io/nats-core@3.0.0-42':
    resolution: {integrity: sha512-ICQRO68hHBUeRBEEPI2tfyUjh/DYl8PvefbaFwb1hW8+QDL74hlXYyG9zRoPoPkMaVD1+oTRDtTyO1zh+YXmjw==}

  '@nats-io/nkeys@1.2.0-7':
    resolution: {integrity: sha512-UJKHaua76paFfJfsQyg6Son4Rxj+3fGjsKF+CKUW/GjixJGOArPv51y5HZzpQed2nk0B4WP22rsDZ2xhTSsAGA==}
    engines: {node: '>=16.0.0'}

  '@nats-io/nkeys@2.0.0-2':
    resolution: {integrity: sha512-bUik5tS6J3WXc74H/MEbLkuzxQGpI9Qm9GuvwDuUsfUe1pmMsaPWsRQ/6vlYXCvnWYmVvLc6/c/wcIm/DNmEZA==}
    engines: {node: '>=16.0.0'}

  '@nats-io/nuid@2.0.1-2':
    resolution: {integrity: sha512-oXJiWXH87FjcPAXVVkoY+o7z9YFuOvsVlUlvB4h/QsoC1hp63lB18YOMHmKxVNO7BzvwzJh3SKLlIlsQrEwaxg==}
    engines: {node: '>= 18.x'}

  '@nats-io/transport-node@3.0.0-26':
    resolution: {integrity: sha512-CRIntSuQponIqvkbPp5MA2TYRSL2j9NpG/Ed3LxI3/7GPKTiiRgW3lb3QfPe2adzZHc3cYk73tkjCWBN/JGDlA==}
    engines: {node: '>= 18.0.0'}

  '@noble/curves@1.6.0':
    resolution: {integrity: sha512-TlaHRXDehJuRNR9TfZDNQ45mMEd5dwUwmicsafcIX4SsNiqnCHKjE/1alYPd/lDRVhxdhUAlv8uEhMCI5zjIJQ==}
    engines: {node: ^14.21.3 || >=16}

  '@noble/hashes@1.5.0':
    resolution: {integrity: sha512-1j6kQFb7QRru7eKN3ZDvRcP13rugwdxZqCjbiAVZfIJwgj2A65UmT4TgARXGlXgnRkORLTDTrO19ZErt7+QXgA==}
    engines: {node: ^14.21.3 || >=16}

  '@nodelib/fs.scandir@2.1.5':
    resolution: {integrity: sha512-vq24Bq3ym5HEQm2NKCr3yXDwjc7vTsEThRDnkp2DK9p1uqLR+DHurm/NOTo0KG7HYHU7eppKZj3MyqYuMBf62g==}
    engines: {node: '>= 8'}

  '@nodelib/fs.stat@2.0.5':
    resolution: {integrity: sha512-RkhPPp2zrqDAQA/2jNhnztcPAlv64XdhIp7a7454A5ovI7Bukxgt7MX7udwAu3zg1DcpPU0rz3VV1SeaqvY4+A==}
    engines: {node: '>= 8'}

  '@nodelib/fs.walk@1.2.8':
    resolution: {integrity: sha512-oGB+UxlgWcgQkgwo8GcEGwemoTFt3FIO9ababBmaGwXIoBKZ+GTy0pP185beGg7Llih/NSHSV2XAs1lnznocSg==}
    engines: {node: '>= 8'}

  '@pkgjs/parseargs@0.11.0':
    resolution: {integrity: sha512-+1VkjdD0QBLPodGrJUeqarH8VAIvQODIbwh9XpP5Syisf7YoQgsJKPNFoqqLQlu+VQ/tVSshMR6loPMn8U+dPg==}
    engines: {node: '>=14'}

  '@radix-ui/number@1.1.0':
    resolution: {integrity: sha512-V3gRzhVNU1ldS5XhAPTom1fOIo4ccrjjJgmE+LI2h/WaFpHmx0MQApT+KZHnx8abG6Avtfcz4WoEciMnpFT3HQ==}

  '@radix-ui/primitive@1.1.0':
    resolution: {integrity: sha512-4Z8dn6Upk0qk4P74xBhZ6Hd/w0mPEzOOLxy4xiPXOXqjF7jZS0VAKk7/x/H6FyY2zCkYJqePf1G5KmkmNJ4RBA==}

  '@radix-ui/react-arrow@1.1.0':
    resolution: {integrity: sha512-FmlW1rCg7hBpEBwFbjHwCW6AmWLQM6g/v0Sn8XbP9NvmSZ2San1FpQeyPtufzOMSIx7Y4dzjlHoifhp+7NkZhw==}
    peerDependencies:
      '@types/react': '*'
      '@types/react-dom': '*'
      react: ^16.8 || ^17.0 || ^18.0 || ^19.0 || ^19.0.0-rc
      react-dom: ^16.8 || ^17.0 || ^18.0 || ^19.0 || ^19.0.0-rc
    peerDependenciesMeta:
      '@types/react':
        optional: true
      '@types/react-dom':
        optional: true

  '@radix-ui/react-collection@1.1.0':
    resolution: {integrity: sha512-GZsZslMJEyo1VKm5L1ZJY8tGDxZNPAoUeQUIbKeJfoi7Q4kmig5AsgLMYYuyYbfjd8fBmFORAIwYAkXMnXZgZw==}
    peerDependencies:
      '@types/react': '*'
      '@types/react-dom': '*'
      react: ^16.8 || ^17.0 || ^18.0 || ^19.0 || ^19.0.0-rc
      react-dom: ^16.8 || ^17.0 || ^18.0 || ^19.0 || ^19.0.0-rc
    peerDependenciesMeta:
      '@types/react':
        optional: true
      '@types/react-dom':
        optional: true

  '@radix-ui/react-compose-refs@1.1.0':
    resolution: {integrity: sha512-b4inOtiaOnYf9KWyO3jAeeCG6FeyfY6ldiEPanbUjWd+xIk5wZeHa8yVwmrJ2vderhu/BQvzCrJI0lHd+wIiqw==}
    peerDependencies:
      '@types/react': '*'
      react: ^16.8 || ^17.0 || ^18.0 || ^19.0 || ^19.0.0-rc
    peerDependenciesMeta:
      '@types/react':
        optional: true

  '@radix-ui/react-context@1.1.0':
    resolution: {integrity: sha512-OKrckBy+sMEgYM/sMmqmErVn0kZqrHPJze+Ql3DzYsDDp0hl0L62nx/2122/Bvps1qz645jlcu2tD9lrRSdf8A==}
    peerDependencies:
      '@types/react': '*'
      react: ^16.8 || ^17.0 || ^18.0 || ^19.0 || ^19.0.0-rc
    peerDependenciesMeta:
      '@types/react':
        optional: true

  '@radix-ui/react-context@1.1.1':
    resolution: {integrity: sha512-UASk9zi+crv9WteK/NU4PLvOoL3OuE6BWVKNF6hPRBtYBDXQ2u5iu3O59zUlJiTVvkyuycnqrztsHVJwcK9K+Q==}
    peerDependencies:
      '@types/react': '*'
      react: ^16.8 || ^17.0 || ^18.0 || ^19.0 || ^19.0.0-rc
    peerDependenciesMeta:
      '@types/react':
        optional: true

  '@radix-ui/react-direction@1.1.0':
    resolution: {integrity: sha512-BUuBvgThEiAXh2DWu93XsT+a3aWrGqolGlqqw5VU1kG7p/ZH2cuDlM1sRLNnY3QcBS69UIz2mcKhMxDsdewhjg==}
    peerDependencies:
      '@types/react': '*'
      react: ^16.8 || ^17.0 || ^18.0 || ^19.0 || ^19.0.0-rc
    peerDependenciesMeta:
      '@types/react':
        optional: true

  '@radix-ui/react-dismissable-layer@1.1.1':
    resolution: {integrity: sha512-QSxg29lfr/xcev6kSz7MAlmDnzbP1eI/Dwn3Tp1ip0KT5CUELsxkekFEMVBEoykI3oV39hKT4TKZzBNMbcTZYQ==}
    peerDependencies:
      '@types/react': '*'
      '@types/react-dom': '*'
      react: ^16.8 || ^17.0 || ^18.0 || ^19.0 || ^19.0.0-rc
      react-dom: ^16.8 || ^17.0 || ^18.0 || ^19.0 || ^19.0.0-rc
    peerDependenciesMeta:
      '@types/react':
        optional: true
      '@types/react-dom':
        optional: true

  '@radix-ui/react-focus-guards@1.1.1':
    resolution: {integrity: sha512-pSIwfrT1a6sIoDASCSpFwOasEwKTZWDw/iBdtnqKO7v6FeOzYJ7U53cPzYFVR3geGGXgVHaH+CdngrrAzqUGxg==}
    peerDependencies:
      '@types/react': '*'
      react: ^16.8 || ^17.0 || ^18.0 || ^19.0 || ^19.0.0-rc
    peerDependenciesMeta:
      '@types/react':
        optional: true

  '@radix-ui/react-focus-scope@1.1.0':
    resolution: {integrity: sha512-200UD8zylvEyL8Bx+z76RJnASR2gRMuxlgFCPAe/Q/679a/r0eK3MBVYMb7vZODZcffZBdob1EGnky78xmVvcA==}
    peerDependencies:
      '@types/react': '*'
      '@types/react-dom': '*'
      react: ^16.8 || ^17.0 || ^18.0 || ^19.0 || ^19.0.0-rc
      react-dom: ^16.8 || ^17.0 || ^18.0 || ^19.0 || ^19.0.0-rc
    peerDependenciesMeta:
      '@types/react':
        optional: true
      '@types/react-dom':
        optional: true

  '@radix-ui/react-id@1.1.0':
    resolution: {integrity: sha512-EJUrI8yYh7WOjNOqpoJaf1jlFIH2LvtgAl+YcFqNCa+4hj64ZXmPkAKOFs/ukjz3byN6bdb/AVUqHkI8/uWWMA==}
    peerDependencies:
      '@types/react': '*'
      react: ^16.8 || ^17.0 || ^18.0 || ^19.0 || ^19.0.0-rc
    peerDependenciesMeta:
      '@types/react':
        optional: true

  '@radix-ui/react-popper@1.2.0':
    resolution: {integrity: sha512-ZnRMshKF43aBxVWPWvbj21+7TQCvhuULWJ4gNIKYpRlQt5xGRhLx66tMp8pya2UkGHTSlhpXwmjqltDYHhw7Vg==}
    peerDependencies:
      '@types/react': '*'
      '@types/react-dom': '*'
      react: ^16.8 || ^17.0 || ^18.0 || ^19.0 || ^19.0.0-rc
      react-dom: ^16.8 || ^17.0 || ^18.0 || ^19.0 || ^19.0.0-rc
    peerDependenciesMeta:
      '@types/react':
        optional: true
      '@types/react-dom':
        optional: true

  '@radix-ui/react-portal@1.1.2':
    resolution: {integrity: sha512-WeDYLGPxJb/5EGBoedyJbT0MpoULmwnIPMJMSldkuiMsBAv7N1cRdsTWZWht9vpPOiN3qyiGAtbK2is47/uMFg==}
    peerDependencies:
      '@types/react': '*'
      '@types/react-dom': '*'
      react: ^16.8 || ^17.0 || ^18.0 || ^19.0 || ^19.0.0-rc
      react-dom: ^16.8 || ^17.0 || ^18.0 || ^19.0 || ^19.0.0-rc
    peerDependenciesMeta:
      '@types/react':
        optional: true
      '@types/react-dom':
        optional: true

  '@radix-ui/react-presence@1.1.1':
    resolution: {integrity: sha512-IeFXVi4YS1K0wVZzXNrbaaUvIJ3qdY+/Ih4eHFhWA9SwGR9UDX7Ck8abvL57C4cv3wwMvUE0OG69Qc3NCcTe/A==}
    peerDependencies:
      '@types/react': '*'
      '@types/react-dom': '*'
      react: ^16.8 || ^17.0 || ^18.0 || ^19.0 || ^19.0.0-rc
      react-dom: ^16.8 || ^17.0 || ^18.0 || ^19.0 || ^19.0.0-rc
    peerDependenciesMeta:
      '@types/react':
        optional: true
      '@types/react-dom':
        optional: true

  '@radix-ui/react-primitive@2.0.0':
    resolution: {integrity: sha512-ZSpFm0/uHa8zTvKBDjLFWLo8dkr4MBsiDLz0g3gMUwqgLHz9rTaRRGYDgvZPtBJgYCBKXkS9fzmoySgr8CO6Cw==}
    peerDependencies:
      '@types/react': '*'
      '@types/react-dom': '*'
      react: ^16.8 || ^17.0 || ^18.0 || ^19.0 || ^19.0.0-rc
      react-dom: ^16.8 || ^17.0 || ^18.0 || ^19.0 || ^19.0.0-rc
    peerDependenciesMeta:
      '@types/react':
        optional: true
      '@types/react-dom':
        optional: true

  '@radix-ui/react-roving-focus@1.1.0':
    resolution: {integrity: sha512-EA6AMGeq9AEeQDeSH0aZgG198qkfHSbvWTf1HvoDmOB5bBG/qTxjYMWUKMnYiV6J/iP/J8MEFSuB2zRU2n7ODA==}
    peerDependencies:
      '@types/react': '*'
      '@types/react-dom': '*'
      react: ^16.8 || ^17.0 || ^18.0 || ^19.0 || ^19.0.0-rc
      react-dom: ^16.8 || ^17.0 || ^18.0 || ^19.0 || ^19.0.0-rc
    peerDependenciesMeta:
      '@types/react':
        optional: true
      '@types/react-dom':
        optional: true

  '@radix-ui/react-scroll-area@1.2.1':
    resolution: {integrity: sha512-FnM1fHfCtEZ1JkyfH/1oMiTcFBQvHKl4vD9WnpwkLgtF+UmnXMCad6ECPTaAjcDjam+ndOEJWgHyKDGNteWSHw==}
    peerDependencies:
      '@types/react': '*'
      '@types/react-dom': '*'
      react: ^16.8 || ^17.0 || ^18.0 || ^19.0 || ^19.0.0-rc
      react-dom: ^16.8 || ^17.0 || ^18.0 || ^19.0 || ^19.0.0-rc
    peerDependenciesMeta:
      '@types/react':
        optional: true
      '@types/react-dom':
        optional: true

  '@radix-ui/react-select@2.1.2':
    resolution: {integrity: sha512-rZJtWmorC7dFRi0owDmoijm6nSJH1tVw64QGiNIZ9PNLyBDtG+iAq+XGsya052At4BfarzY/Dhv9wrrUr6IMZA==}
    peerDependencies:
      '@types/react': '*'
      '@types/react-dom': '*'
      react: ^16.8 || ^17.0 || ^18.0 || ^19.0 || ^19.0.0-rc
      react-dom: ^16.8 || ^17.0 || ^18.0 || ^19.0 || ^19.0.0-rc
    peerDependenciesMeta:
      '@types/react':
        optional: true
      '@types/react-dom':
        optional: true

  '@radix-ui/react-slot@1.1.0':
    resolution: {integrity: sha512-FUCf5XMfmW4dtYl69pdS4DbxKy8nj4M7SafBgPllysxmdachynNflAdp/gCsnYWNDnge6tI9onzMp5ARYc1KNw==}
    peerDependencies:
      '@types/react': '*'
      react: ^16.8 || ^17.0 || ^18.0 || ^19.0 || ^19.0.0-rc
    peerDependenciesMeta:
      '@types/react':
        optional: true

  '@radix-ui/react-tabs@1.1.1':
    resolution: {integrity: sha512-3GBUDmP2DvzmtYLMsHmpA1GtR46ZDZ+OreXM/N+kkQJOPIgytFWWTfDQmBQKBvaFS0Vno0FktdbVzN28KGrMdw==}
    peerDependencies:
      '@types/react': '*'
      '@types/react-dom': '*'
      react: ^16.8 || ^17.0 || ^18.0 || ^19.0 || ^19.0.0-rc
      react-dom: ^16.8 || ^17.0 || ^18.0 || ^19.0 || ^19.0.0-rc
    peerDependenciesMeta:
      '@types/react':
        optional: true
      '@types/react-dom':
        optional: true

  '@radix-ui/react-tooltip@1.1.4':
    resolution: {integrity: sha512-QpObUH/ZlpaO4YgHSaYzrLO2VuO+ZBFFgGzjMUPwtiYnAzzNNDPJeEGRrT7qNOrWm/Jr08M1vlp+vTHtnSQ0Uw==}
    peerDependencies:
      '@types/react': '*'
      '@types/react-dom': '*'
      react: ^16.8 || ^17.0 || ^18.0 || ^19.0 || ^19.0.0-rc
      react-dom: ^16.8 || ^17.0 || ^18.0 || ^19.0 || ^19.0.0-rc
    peerDependenciesMeta:
      '@types/react':
        optional: true
      '@types/react-dom':
        optional: true

  '@radix-ui/react-use-callback-ref@1.1.0':
    resolution: {integrity: sha512-CasTfvsy+frcFkbXtSJ2Zu9JHpN8TYKxkgJGWbjiZhFivxaeW7rMeZt7QELGVLaYVfFMsKHjb7Ak0nMEe+2Vfw==}
    peerDependencies:
      '@types/react': '*'
      react: ^16.8 || ^17.0 || ^18.0 || ^19.0 || ^19.0.0-rc
    peerDependenciesMeta:
      '@types/react':
        optional: true

  '@radix-ui/react-use-controllable-state@1.1.0':
    resolution: {integrity: sha512-MtfMVJiSr2NjzS0Aa90NPTnvTSg6C/JLCV7ma0W6+OMV78vd8OyRpID+Ng9LxzsPbLeuBnWBA1Nq30AtBIDChw==}
    peerDependencies:
      '@types/react': '*'
      react: ^16.8 || ^17.0 || ^18.0 || ^19.0 || ^19.0.0-rc
    peerDependenciesMeta:
      '@types/react':
        optional: true

  '@radix-ui/react-use-escape-keydown@1.1.0':
    resolution: {integrity: sha512-L7vwWlR1kTTQ3oh7g1O0CBF3YCyyTj8NmhLR+phShpyA50HCfBFKVJTpshm9PzLiKmehsrQzTYTpX9HvmC9rhw==}
    peerDependencies:
      '@types/react': '*'
      react: ^16.8 || ^17.0 || ^18.0 || ^19.0 || ^19.0.0-rc
    peerDependenciesMeta:
      '@types/react':
        optional: true

  '@radix-ui/react-use-layout-effect@1.1.0':
    resolution: {integrity: sha512-+FPE0rOdziWSrH9athwI1R0HDVbWlEhd+FR+aSDk4uWGmSJ9Z54sdZVDQPZAinJhJXwfT+qnj969mCsT2gfm5w==}
    peerDependencies:
      '@types/react': '*'
      react: ^16.8 || ^17.0 || ^18.0 || ^19.0 || ^19.0.0-rc
    peerDependenciesMeta:
      '@types/react':
        optional: true

  '@radix-ui/react-use-previous@1.1.0':
    resolution: {integrity: sha512-Z/e78qg2YFnnXcW88A4JmTtm4ADckLno6F7OXotmkQfeuCVaKuYzqAATPhVzl3delXE7CxIV8shofPn3jPc5Og==}
    peerDependencies:
      '@types/react': '*'
      react: ^16.8 || ^17.0 || ^18.0 || ^19.0 || ^19.0.0-rc
    peerDependenciesMeta:
      '@types/react':
        optional: true

  '@radix-ui/react-use-rect@1.1.0':
    resolution: {integrity: sha512-0Fmkebhr6PiseyZlYAOtLS+nb7jLmpqTrJyv61Pe68MKYW6OWdRE2kI70TaYY27u7H0lajqM3hSMMLFq18Z7nQ==}
    peerDependencies:
      '@types/react': '*'
      react: ^16.8 || ^17.0 || ^18.0 || ^19.0 || ^19.0.0-rc
    peerDependenciesMeta:
      '@types/react':
        optional: true

  '@radix-ui/react-use-size@1.1.0':
    resolution: {integrity: sha512-XW3/vWuIXHa+2Uwcc2ABSfcCledmXhhQPlGbfcRXbiUQI5Icjcg19BGCZVKKInYbvUCut/ufbbLLPFC5cbb1hw==}
    peerDependencies:
      '@types/react': '*'
      react: ^16.8 || ^17.0 || ^18.0 || ^19.0 || ^19.0.0-rc
    peerDependenciesMeta:
      '@types/react':
        optional: true

  '@radix-ui/react-visually-hidden@1.1.0':
    resolution: {integrity: sha512-N8MDZqtgCgG5S3aV60INAB475osJousYpZ4cTJ2cFbMpdHS5Y6loLTH8LPtkj2QN0x93J30HT/M3qJXM0+lyeQ==}
    peerDependencies:
      '@types/react': '*'
      '@types/react-dom': '*'
      react: ^16.8 || ^17.0 || ^18.0 || ^19.0 || ^19.0.0-rc
      react-dom: ^16.8 || ^17.0 || ^18.0 || ^19.0 || ^19.0.0-rc
    peerDependenciesMeta:
      '@types/react':
        optional: true
      '@types/react-dom':
        optional: true

  '@radix-ui/rect@1.1.0':
    resolution: {integrity: sha512-A9+lCBZoaMJlVKcRBz2YByCG+Cp2t6nAnMnNba+XiWxnj6r4JUFqfsgwocMBZU9LPtdxC6wB56ySYpc7LQIoJg==}

  '@rollup/rollup-android-arm-eabi@4.20.0':
    resolution: {integrity: sha512-TSpWzflCc4VGAUJZlPpgAJE1+V60MePDQnBd7PPkpuEmOy8i87aL6tinFGKBFKuEDikYpig72QzdT3QPYIi+oA==}
    cpu: [arm]
    os: [android]

  '@rollup/rollup-android-arm64@4.20.0':
    resolution: {integrity: sha512-u00Ro/nok7oGzVuh/FMYfNoGqxU5CPWz1mxV85S2w9LxHR8OoMQBuSk+3BKVIDYgkpeOET5yXkx90OYFc+ytpQ==}
    cpu: [arm64]
    os: [android]

  '@rollup/rollup-darwin-arm64@4.20.0':
    resolution: {integrity: sha512-uFVfvzvsdGtlSLuL0ZlvPJvl6ZmrH4CBwLGEFPe7hUmf7htGAN+aXo43R/V6LATyxlKVC/m6UsLb7jbG+LG39Q==}
    cpu: [arm64]
    os: [darwin]

  '@rollup/rollup-darwin-x64@4.20.0':
    resolution: {integrity: sha512-xbrMDdlev53vNXexEa6l0LffojxhqDTBeL+VUxuuIXys4x6xyvbKq5XqTXBCEUA8ty8iEJblHvFaWRJTk/icAQ==}
    cpu: [x64]
    os: [darwin]

  '@rollup/rollup-linux-arm-gnueabihf@4.20.0':
    resolution: {integrity: sha512-jMYvxZwGmoHFBTbr12Xc6wOdc2xA5tF5F2q6t7Rcfab68TT0n+r7dgawD4qhPEvasDsVpQi+MgDzj2faOLsZjA==}
    cpu: [arm]
    os: [linux]

  '@rollup/rollup-linux-arm-musleabihf@4.20.0':
    resolution: {integrity: sha512-1asSTl4HKuIHIB1GcdFHNNZhxAYEdqML/MW4QmPS4G0ivbEcBr1JKlFLKsIRqjSwOBkdItn3/ZDlyvZ/N6KPlw==}
    cpu: [arm]
    os: [linux]

  '@rollup/rollup-linux-arm64-gnu@4.20.0':
    resolution: {integrity: sha512-COBb8Bkx56KldOYJfMf6wKeYJrtJ9vEgBRAOkfw6Ens0tnmzPqvlpjZiLgkhg6cA3DGzCmLmmd319pmHvKWWlQ==}
    cpu: [arm64]
    os: [linux]

  '@rollup/rollup-linux-arm64-musl@4.20.0':
    resolution: {integrity: sha512-+it+mBSyMslVQa8wSPvBx53fYuZK/oLTu5RJoXogjk6x7Q7sz1GNRsXWjn6SwyJm8E/oMjNVwPhmNdIjwP135Q==}
    cpu: [arm64]
    os: [linux]

  '@rollup/rollup-linux-powerpc64le-gnu@4.20.0':
    resolution: {integrity: sha512-yAMvqhPfGKsAxHN8I4+jE0CpLWD8cv4z7CK7BMmhjDuz606Q2tFKkWRY8bHR9JQXYcoLfopo5TTqzxgPUjUMfw==}
    cpu: [ppc64]
    os: [linux]

  '@rollup/rollup-linux-riscv64-gnu@4.20.0':
    resolution: {integrity: sha512-qmuxFpfmi/2SUkAw95TtNq/w/I7Gpjurx609OOOV7U4vhvUhBcftcmXwl3rqAek+ADBwSjIC4IVNLiszoj3dPA==}
    cpu: [riscv64]
    os: [linux]

  '@rollup/rollup-linux-s390x-gnu@4.20.0':
    resolution: {integrity: sha512-I0BtGXddHSHjV1mqTNkgUZLnS3WtsqebAXv11D5BZE/gfw5KoyXSAXVqyJximQXNvNzUo4GKlCK/dIwXlz+jlg==}
    cpu: [s390x]
    os: [linux]

  '@rollup/rollup-linux-x64-gnu@4.20.0':
    resolution: {integrity: sha512-y+eoL2I3iphUg9tN9GB6ku1FA8kOfmF4oUEWhztDJ4KXJy1agk/9+pejOuZkNFhRwHAOxMsBPLbXPd6mJiCwew==}
    cpu: [x64]
    os: [linux]

  '@rollup/rollup-linux-x64-musl@4.20.0':
    resolution: {integrity: sha512-hM3nhW40kBNYUkZb/r9k2FKK+/MnKglX7UYd4ZUy5DJs8/sMsIbqWK2piZtVGE3kcXVNj3B2IrUYROJMMCikNg==}
    cpu: [x64]
    os: [linux]

  '@rollup/rollup-win32-arm64-msvc@4.20.0':
    resolution: {integrity: sha512-psegMvP+Ik/Bg7QRJbv8w8PAytPA7Uo8fpFjXyCRHWm6Nt42L+JtoqH8eDQ5hRP7/XW2UiIriy1Z46jf0Oa1kA==}
    cpu: [arm64]
    os: [win32]

  '@rollup/rollup-win32-ia32-msvc@4.20.0':
    resolution: {integrity: sha512-GabekH3w4lgAJpVxkk7hUzUf2hICSQO0a/BLFA11/RMxQT92MabKAqyubzDZmMOC/hcJNlc+rrypzNzYl4Dx7A==}
    cpu: [ia32]
    os: [win32]

  '@rollup/rollup-win32-x64-msvc@4.20.0':
    resolution: {integrity: sha512-aJ1EJSuTdGnM6qbVC4B5DSmozPTqIag9fSzXRNNo+humQLG89XpPgdt16Ia56ORD7s+H8Pmyx44uczDQ0yDzpg==}
    cpu: [x64]
    os: [win32]

  '@rushstack/node-core-library@4.0.2':
    resolution: {integrity: sha512-hyES82QVpkfQMeBMteQUnrhASL/KHPhd7iJ8euduwNJG4mu2GSOKybf0rOEjOm1Wz7CwJEUm9y0yD7jg2C1bfg==}
    peerDependencies:
      '@types/node': '*'
    peerDependenciesMeta:
      '@types/node':
        optional: true

  '@rushstack/rig-package@0.5.2':
    resolution: {integrity: sha512-mUDecIJeH3yYGZs2a48k+pbhM6JYwWlgjs2Ca5f2n1G2/kgdgP9D/07oglEGf6mRyXEnazhEENeYTSNDRCwdqA==}

  '@rushstack/terminal@0.10.0':
    resolution: {integrity: sha512-UbELbXnUdc7EKwfH2sb8ChqNgapUOdqcCIdQP4NGxBpTZV2sQyeekuK3zmfQSa/MN+/7b4kBogl2wq0vpkpYGw==}
    peerDependencies:
      '@types/node': '*'
    peerDependenciesMeta:
      '@types/node':
        optional: true

  '@rushstack/ts-command-line@4.19.1':
    resolution: {integrity: sha512-J7H768dgcpG60d7skZ5uSSwyCZs/S2HrWP1Ds8d1qYAyaaeJmpmmLr9BVw97RjFzmQPOYnoXcKA4GkqDCkduQg==}

  '@statelyai/inspect@0.4.0':
    resolution: {integrity: sha512-VxQldRlKYcu6rzLY83RSXVwMYexkH6hNx85B89YWYyXYWtNGaWHFCwV7a/Kz8FFPeUz8EKVAnyMOg2kNpn07wQ==}
    peerDependencies:
      xstate: ^5.5.1

  '@tsconfig/node10@1.0.11':
    resolution: {integrity: sha512-DcRjDCujK/kCk/cUe8Xz8ZSpm8mS3mNNpta+jGCA6USEDfktlNvm1+IuZ9eTcDbNk41BHwpHHeW+N1lKCz4zOw==}

  '@tsconfig/node12@1.0.11':
    resolution: {integrity: sha512-cqefuRsh12pWyGsIoBKJA9luFu3mRxCA+ORZvA4ktLSzIuCUtWVxGIuXigEwO5/ywWFMZ2QEGKWvkZG1zDMTag==}

  '@tsconfig/node14@1.0.3':
    resolution: {integrity: sha512-ysT8mhdixWK6Hw3i1V2AeRqZ5WfXg1G43mqoYlM2nc6388Fq5jcXyr5mRsqViLx/GJYdoL0bfXD8nmF+Zn/Iow==}

  '@tsconfig/node16@1.0.4':
    resolution: {integrity: sha512-vxhUy4J8lyeyinH7Azl1pdd43GJhZH/tP2weN8TntQblOY+A0XbT8DJk1/oCPuOOyg/Ja757rG0CgHcWC8OfMA==}

  '@types/argparse@1.0.38':
    resolution: {integrity: sha512-ebDJ9b0e702Yr7pWgB0jzm+CX4Srzz8RcXtLJDJB+BSccqMa36uyH/zUsSYao5+BD1ytv3k3rPYCq4mAE1hsXA==}

  '@types/babel__core@7.20.5':
    resolution: {integrity: sha512-qoQprZvz5wQFJwMDqeseRXWv3rqMvhgpbXFfVyWhbx9X47POIA6i/+dXefEmZKoAgOaTdaIgNSMqMIU61yRyzA==}

  '@types/babel__generator@7.6.8':
    resolution: {integrity: sha512-ASsj+tpEDsEiFr1arWrlN6V3mdfjRMZt6LtK/Vp/kreFLnr5QH5+DhvD5nINYZXzwJvXeGq+05iUXcAzVrqWtw==}

  '@types/babel__template@7.4.4':
    resolution: {integrity: sha512-h/NUaSyG5EyxBIp8YRxo4RMe2/qQgvyowRwVMzhYhBCONbW8PUsg4lkFMrhgZhUe5z3L3MiLDuvyJ/CaPa2A8A==}

  '@types/babel__traverse@7.20.6':
    resolution: {integrity: sha512-r1bzfrm0tomOI8g1SzvCaQHo6Lcv6zu0EA+W2kHrt8dyrHQxGzBBL4kdkzIS+jBMV+EYcMAEAqXqYaLJq5rOZg==}

  '@types/base16@1.0.5':
    resolution: {integrity: sha512-OzOWrTluG9cwqidEzC/Q6FAmIPcnZfm8BFRlIx0+UIUqnuAmi5OS88O0RpT3Yz6qdmqObvUhasrbNsCofE4W9A==}

  '@types/bn.js@5.1.6':
    resolution: {integrity: sha512-Xh8vSwUeMKeYYrj3cX4lGQgFSF/N03r+tv4AiLl1SucqV+uTQpxRcnM8AkXKHwYP9ZPXOYXRr2KPXpVlIvqh9w==}

  '@types/estree@1.0.5':
    resolution: {integrity: sha512-/kYRxGDLWzHOB7q+wtSUQlFrtcdUccpfy+X+9iMBpHK8QLLhx2wIPYuS5DYtR9Wa/YlZAbIovy7qVdB1Aq6Lyw==}

  '@types/estree@1.0.6':
    resolution: {integrity: sha512-AYnb1nQyY49te+VRAVgmzfcgjYS91mY5P0TKUDCLEM+gNnA+3T6rWITXRLYCpahpqSQbN5cE+gHpnPyXjHWxcw==}

  '@types/hast@2.3.10':
    resolution: {integrity: sha512-McWspRw8xx8J9HurkVBfYj0xKoE25tOFlHGdx4MJ5xORQrMGZNqJhVQWaIbm6Oyla5kYOXtDiopzKRJzEOkwJw==}

  '@types/json-schema@7.0.15':
    resolution: {integrity: sha512-5+fP8P8MFNC+AyZCDxrB2pkZFPGzqQWUzpSeuuVLvm8VMcorNYavBqoFcxK8bQz4Qsbn4oUEEem4wDLfcysGHA==}

  '@types/lodash@4.17.13':
    resolution: {integrity: sha512-lfx+dftrEZcdBPczf9d0Qv0x+j/rfNCMuC6OcfXmO8gkfeNAY88PgKUbvG56whcN23gc27yenwF6oJZXGFpYxg==}

  '@types/minimist@1.2.5':
    resolution: {integrity: sha512-hov8bUuiLiyFPGyFPE1lwWhmzYbirOXQNNo40+y3zow8aFVTeyn3VWL0VFFfdNddA8S4Vf0Tc062rzyNr7Paag==}

  '@types/mocha@10.0.8':
    resolution: {integrity: sha512-HfMcUmy9hTMJh66VNcmeC9iVErIZJli2bszuXc6julh5YGuRb/W5OnkHjwLNYdFlMis0sY3If5SEAp+PktdJjw==}

  '@types/node@12.20.55':
    resolution: {integrity: sha512-J8xLz7q2OFulZ2cyGTLE1TbbZcjpno7FaN6zdJNrgAdrJ+DZzh/uFR6YrTb4C+nXakvud8Q4+rbhoIWlYQbUFQ==}

  '@types/node@22.7.4':
    resolution: {integrity: sha512-y+NPi1rFzDs1NdQHHToqeiX2TIS79SWEAw9GYhkkx8bD0ChpfqC+n2j5OXOCpzfojBEBt6DnEnnG9MY0zk1XLg==}

  '@types/node@22.9.0':
    resolution: {integrity: sha512-vuyHg81vvWA1Z1ELfvLko2c8f34gyA0zaic0+Rllc5lbCnbSyuvb2Oxpm6TAUAC/2xZN3QGqxBNggD1nNR2AfQ==}

  '@types/normalize-package-data@2.4.4':
    resolution: {integrity: sha512-37i+OaWTh9qeK4LSHPsyRC7NahnGotNuZvjLSgcPzblpHB3rrCJxAOgI5gCdKm7coonsaX1Of0ILiTcnZjbfxA==}

  '@types/prop-types@15.7.13':
    resolution: {integrity: sha512-hCZTSvwbzWGvhqxp/RqVqwU999pBf2vp7hzIjiYOsl8wqOmUxkQ6ddw1cV3l8811+kdUFus/q4d1Y3E3SyEifA==}

  '@types/react-dom@18.3.1':
    resolution: {integrity: sha512-qW1Mfv8taImTthu4KoXgDfLuk4bydU6Q/TkADnDWWHwi4NX4BR+LWfTp2sVmTqRrsHvyDDTelgelxJ+SsejKKQ==}

  '@types/react-syntax-highlighter@15.5.13':
    resolution: {integrity: sha512-uLGJ87j6Sz8UaBAooU0T6lWJ0dBmjZgN1PZTrj05TNql2/XpC6+4HhMT5syIdFUUt+FASfCeLLv4kBygNU+8qA==}

  '@types/react@18.3.12':
    resolution: {integrity: sha512-D2wOSq/d6Agt28q7rSI3jhU7G6aiuzljDGZ2hTZHIkrTLUI+AF3WMeKkEZ9nN2fkBAlcktT6vcZjDFiIhMYEQw==}

  '@types/semver@7.5.8':
    resolution: {integrity: sha512-I8EUhyrgfLrcTkzV3TSsGyl1tSuPrEDzr0yd5m90UgNxQkyDXULk3b6MlQqTCpZpNtWe1K0hzclnZkTcLBe2UQ==}

  '@types/unist@2.0.11':
    resolution: {integrity: sha512-CmBKiL6NNo/OqgmMn95Fk9Whlp2mtvIv+KNpQKN2F4SjvrEesubTRWGYSg+BnWZOnlCaSTU1sMpsBOzgbYhnsA==}

  '@types/voca@1.4.6':
    resolution: {integrity: sha512-ubfCfFxlTOhBBUP2v8lzD8AQVKKu9erZ2t9/8hLpuYHYib3CM/lOwTII3mi527j5UeRDaVjIiAx+iTIWgVCWKQ==}

  '@typescript-eslint/eslint-plugin@8.15.0':
    resolution: {integrity: sha512-+zkm9AR1Ds9uLWN3fkoeXgFppaQ+uEVtfOV62dDmsy9QCNqlRHWNEck4yarvRNrvRcHQLGfqBNui3cimoz8XAg==}
    engines: {node: ^18.18.0 || ^20.9.0 || >=21.1.0}
    peerDependencies:
      '@typescript-eslint/parser': ^8.0.0 || ^8.0.0-alpha.0
      eslint: ^8.57.0 || ^9.0.0
      typescript: '*'
    peerDependenciesMeta:
      typescript:
        optional: true

  '@typescript-eslint/parser@8.15.0':
    resolution: {integrity: sha512-7n59qFpghG4uazrF9qtGKBZXn7Oz4sOMm8dwNWDQY96Xlm2oX67eipqcblDj+oY1lLCbf1oltMZFpUso66Kl1A==}
    engines: {node: ^18.18.0 || ^20.9.0 || >=21.1.0}
    peerDependencies:
      eslint: ^8.57.0 || ^9.0.0
      typescript: '*'
    peerDependenciesMeta:
      typescript:
        optional: true

  '@typescript-eslint/scope-manager@8.15.0':
    resolution: {integrity: sha512-QRGy8ADi4J7ii95xz4UoiymmmMd/zuy9azCaamnZ3FM8T5fZcex8UfJcjkiEZjJSztKfEBe3dZ5T/5RHAmw2mA==}
    engines: {node: ^18.18.0 || ^20.9.0 || >=21.1.0}

  '@typescript-eslint/type-utils@8.15.0':
    resolution: {integrity: sha512-UU6uwXDoI3JGSXmcdnP5d8Fffa2KayOhUUqr/AiBnG1Gl7+7ut/oyagVeSkh7bxQ0zSXV9ptRh/4N15nkCqnpw==}
    engines: {node: ^18.18.0 || ^20.9.0 || >=21.1.0}
    peerDependencies:
      eslint: ^8.57.0 || ^9.0.0
      typescript: '*'
    peerDependenciesMeta:
      typescript:
        optional: true

  '@typescript-eslint/types@8.15.0':
    resolution: {integrity: sha512-n3Gt8Y/KyJNe0S3yDCD2RVKrHBC4gTUcLTebVBXacPy091E6tNspFLKRXlk3hwT4G55nfr1n2AdFqi/XMxzmPQ==}
    engines: {node: ^18.18.0 || ^20.9.0 || >=21.1.0}

  '@typescript-eslint/typescript-estree@8.15.0':
    resolution: {integrity: sha512-1eMp2JgNec/niZsR7ioFBlsh/Fk0oJbhaqO0jRyQBMgkz7RrFfkqF9lYYmBoGBaSiLnu8TAPQTwoTUiSTUW9dg==}
    engines: {node: ^18.18.0 || ^20.9.0 || >=21.1.0}
    peerDependencies:
      typescript: '*'
    peerDependenciesMeta:
      typescript:
        optional: true

  '@typescript-eslint/utils@8.15.0':
    resolution: {integrity: sha512-k82RI9yGhr0QM3Dnq+egEpz9qB6Un+WLYhmoNcvl8ltMEededhh7otBVVIDDsEEttauwdY/hQoSsOv13lxrFzQ==}
    engines: {node: ^18.18.0 || ^20.9.0 || >=21.1.0}
    peerDependencies:
      eslint: ^8.57.0 || ^9.0.0
      typescript: '*'
    peerDependenciesMeta:
      typescript:
        optional: true

  '@typescript-eslint/visitor-keys@8.15.0':
    resolution: {integrity: sha512-h8vYOulWec9LhpwfAdZf2bjr8xIp0KNKnpgqSz0qqYYKAW/QZKw3ktRndbiAtUz4acH4QLQavwZBYCc0wulA/Q==}
    engines: {node: ^18.18.0 || ^20.9.0 || >=21.1.0}

  '@vitejs/plugin-react@4.3.3':
    resolution: {integrity: sha512-NooDe9GpHGqNns1i8XDERg0Vsg5SSYRhRxxyTGogUdkdNt47jal+fbuYi+Yfq6pzRCKXyoPcWisfxE6RIM3GKA==}
    engines: {node: ^14.18.0 || >=16.0.0}
    peerDependencies:
      vite: ^4.2.0 || ^5.0.0

  '@vitest/coverage-v8@2.0.2':
    resolution: {integrity: sha512-iA8eb4PMid3bMc++gfQSTvYE1QL//fC8pz+rKsTUDBFjdDiy/gH45hvpqyDu5K7FHhvgG0GNNCJzTMMSFKhoxg==}
    peerDependencies:
      vitest: 2.0.2

  '@vitest/expect@2.1.1':
    resolution: {integrity: sha512-YeueunS0HiHiQxk+KEOnq/QMzlUuOzbU1Go+PgAsHvvv3tUkJPm9xWt+6ITNTlzsMXUjmgm5T+U7KBPK2qQV6w==}

  '@vitest/mocker@2.1.1':
    resolution: {integrity: sha512-LNN5VwOEdJqCmJ/2XJBywB11DLlkbY0ooDJW3uRX5cZyYCrc4PI/ePX0iQhE3BiEGiQmK4GE7Q/PqCkkaiPnrA==}
    peerDependencies:
      '@vitest/spy': 2.1.1
      msw: ^2.3.5
      vite: ^5.0.0
    peerDependenciesMeta:
      msw:
        optional: true
      vite:
        optional: true

  '@vitest/pretty-format@2.1.1':
    resolution: {integrity: sha512-SjxPFOtuINDUW8/UkElJYQSFtnWX7tMksSGW0vfjxMneFqxVr8YJ979QpMbDW7g+BIiq88RAGDjf7en6rvLPPQ==}

  '@vitest/runner@2.1.1':
    resolution: {integrity: sha512-uTPuY6PWOYitIkLPidaY5L3t0JJITdGTSwBtwMjKzo5O6RCOEncz9PUN+0pDidX8kTHYjO0EwUIvhlGpnGpxmA==}

  '@vitest/snapshot@2.1.1':
    resolution: {integrity: sha512-BnSku1WFy7r4mm96ha2FzN99AZJgpZOWrAhtQfoxjUU5YMRpq1zmHRq7a5K9/NjqonebO7iVDla+VvZS8BOWMw==}

  '@vitest/spy@2.1.1':
    resolution: {integrity: sha512-ZM39BnZ9t/xZ/nF4UwRH5il0Sw93QnZXd9NAZGRpIgj0yvVwPpLd702s/Cx955rGaMlyBQkZJ2Ir7qyY48VZ+g==}

  '@vitest/utils@2.1.1':
    resolution: {integrity: sha512-Y6Q9TsI+qJ2CC0ZKj6VBb+T8UPz593N113nnUykqwANqhgf3QkZeHFlusgKLTqrnVHbj/XDKZcDHol+dxVT+rQ==}

  '@xstate/react@5.0.0':
    resolution: {integrity: sha512-MkYMpmqqCdK43wSl/V/jSpsvumzV4RSG2ZOUEAIrg/w36BJpyufMrsR0rz7POX5ICF5s3xzP9q7Hd5TyM5SSyQ==}
    peerDependencies:
      react: ^16.8.0 || ^17.0.0 || ^18.0.0 || ^19.0.0-0
      xstate: ^5.19.0
    peerDependenciesMeta:
      xstate:
        optional: true

  acorn-jsx@5.3.2:
    resolution: {integrity: sha512-rq9s+JNhf0IChjtDXxllJ7g41oZk5SlXtp0LHwyA5cejwn7vKmKp4pPri6YEePv2PU65sAsegbXtIinmDFDXgQ==}
    peerDependencies:
      acorn: ^6.0.0 || ^7.0.0 || ^8.0.0

  acorn-walk@8.3.3:
    resolution: {integrity: sha512-MxXdReSRhGO7VlFe1bRG/oI7/mdLV9B9JJT0N8vZOhF7gFRR5l3M8W9G8JxmKV+JC5mGqJ0QvqfSOLsCPa4nUw==}
    engines: {node: '>=0.4.0'}

  acorn@8.14.0:
    resolution: {integrity: sha512-cl669nCJTZBsL97OF4kUQm5g5hC2uihk0NxY3WENAC0TYdILVkAyHymAntgxGkl7K+t0cXIrH5siy5S4XkFycA==}
    engines: {node: '>=0.4.0'}
    hasBin: true

  agent-base@7.1.1:
    resolution: {integrity: sha512-H0TSyFNDMomMNJQBn8wFV5YC/2eJ+VXECwOadZJT554xP6cODZHPX3H9QMQECxvrgiSOP1pHjy1sMWQVYJOUOA==}
    engines: {node: '>= 14'}

  ajv@6.12.6:
    resolution: {integrity: sha512-j3fVLgvTo527anyYyJOGTYJbG+vnnQYvE0m5mmkc1TK+nxAppkCLMIL0aZ4dblVCNoGShhm+kzE4ZUykBoMg4g==}

  ansi-colors@4.1.3:
    resolution: {integrity: sha512-/6w/C21Pm1A7aZitlI5Ni/2J6FFQN8i1Cvz3kHABAAbw93v/NlvKdVOqz7CCWz/3iv/JplRSEEZ83XION15ovw==}
    engines: {node: '>=6'}

  ansi-escapes@7.0.0:
    resolution: {integrity: sha512-GdYO7a61mR0fOlAsvC9/rIHf7L96sBc6dEWzeOu+KAea5bZyQRPIpojrVoI4AXGJS/ycu/fBTdLrUkA4ODrvjw==}
    engines: {node: '>=18'}

  ansi-regex@5.0.1:
    resolution: {integrity: sha512-quJQXlTSUGL2LH9SUXo8VwsY4soanhgo6LNSm84E1LBcE8s3O0wpdiRzyR9z/ZZJMlMWv37qOOb9pdJlMUEKFQ==}
    engines: {node: '>=8'}

  ansi-regex@6.0.1:
    resolution: {integrity: sha512-n5M855fKb2SsfMIiFFoVrABHJC8QtHwVx+mHWP3QcEqBHYienj5dHSgjbxtC0WEZXYt4wcD6zrQElDPhFuZgfA==}
    engines: {node: '>=12'}

  ansi-styles@3.2.1:
    resolution: {integrity: sha512-VT0ZI6kZRdTh8YyJw3SMbYm/u+NqfsAxEpWO0Pf9sq8/e94WxxOpPKx9FR1FlyCtOVDNOQ+8ntlqFxiRc+r5qA==}
    engines: {node: '>=4'}

  ansi-styles@4.3.0:
    resolution: {integrity: sha512-zbB9rCJAT1rbjiVDb2hqKFHNYLxgtk8NURxZ3IZwD3F6NtxbXZQCnnSi1Lkx+IDohdPlFp222wVALIheZJQSEg==}
    engines: {node: '>=8'}

  ansi-styles@6.2.1:
    resolution: {integrity: sha512-bN798gFfQX+viw3R7yrGWRqnrN2oRkEkUjjl4JNn4E8GxxbjtG3FbrEIIY3l8/hrwUwIeCZvi4QuOTP4MErVug==}
    engines: {node: '>=12'}

  any-promise@1.3.0:
    resolution: {integrity: sha512-7UvmKalWRt1wgjL1RrGxoSJW/0QZFIegpeGvZG9kjp8vrRu55XTHbwnqq2GpXm9uLbcuhxm3IqX9OB4MZR1b2A==}

  anymatch@3.1.3:
    resolution: {integrity: sha512-KMReFUr0B4t+D+OBkjR3KYqvocp2XaSzO55UcB6mgQMd3KbcE+mWTyvVV7D/zsdEbNnV6acZUutkiHQXvTr1Rw==}
    engines: {node: '>= 8'}

  arg@4.1.3:
    resolution: {integrity: sha512-58S9QDqG0Xx27YwPSt9fJxivjYl432YCwfDMfZ+71RAqUrZef7LrKQZ3LHLOwCS4FLNBplP533Zx895SeOCHvA==}

  arg@5.0.2:
    resolution: {integrity: sha512-PYjyFOLKQ9y57JvQ6QLo8dAgNqswh8M1RMJYdQduT6xbWSgK36P/Z/v+p888pM69jMMfS8Xd8F6I1kQ/I9HUGg==}

  argparse@1.0.10:
    resolution: {integrity: sha512-o5Roy6tNG4SL/FOkCAN6RzjiakZS25RLYFrcMttJqbdd8BWrnA+fGz57iN5Pb06pvBGvl5gQ0B48dJlslXvoTg==}

  argparse@2.0.1:
    resolution: {integrity: sha512-8+9WqebbFzpX9OR+Wa6O29asIogeRMzcGtAINdpMHHyAg10f05aSFVBbcEqGf/PXw1EjAZ+q2/bEBg3DvurK3Q==}

  aria-hidden@1.2.4:
    resolution: {integrity: sha512-y+CcFFwelSXpLZk/7fMB2mUbGtX9lKycf1MWJ7CaTIERyitVlyQx6C+sxcROU2BAJ24OiZyK+8wj2i8AlBoS3A==}
    engines: {node: '>=10'}

  array-buffer-byte-length@1.0.1:
    resolution: {integrity: sha512-ahC5W1xgou+KTXix4sAO8Ki12Q+jf4i0+tmk3sC+zgcynshkHxzpXdImBehiUYKKKDwvfFiJl1tZt6ewscS1Mg==}
    engines: {node: '>= 0.4'}

  array-union@2.1.0:
    resolution: {integrity: sha512-HGyxoOTYUyCM6stUe6EJgnd4EoewAI7zMdfqO+kGjnlZmBDz/cR5pf8r/cR4Wq60sL/p0IkcjUEEPwS3GFrIyw==}
    engines: {node: '>=8'}

  array.prototype.flat@1.3.2:
    resolution: {integrity: sha512-djYB+Zx2vLewY8RWlNCUdHjDXs2XOgm602S9E7P/UpHgfeHL00cRiIF+IN/G/aUJ7kGPb6yO/ErDI5V2s8iycA==}
    engines: {node: '>= 0.4'}

  arraybuffer.prototype.slice@1.0.3:
    resolution: {integrity: sha512-bMxMKAjg13EBSVscxTaYA4mRc5t1UAXa2kXiGTNfZ079HIWXEkKmkgFrh/nJqamaLSrXO5H4WFFkPEaLJWbs3A==}
    engines: {node: '>= 0.4'}

  arrify@1.0.1:
    resolution: {integrity: sha512-3CYzex9M9FGQjCGMGyi6/31c8GJbgb0qGyrx5HWxPd0aCwh4cB2YjMb2Xf9UuoogrMrlO9cTqnB5rI5GHZTcUA==}
    engines: {node: '>=0.10.0'}

  asap@2.0.6:
    resolution: {integrity: sha512-BSHWgDSAiKs50o2Re8ppvp3seVHXSRM44cdSsT9FfNEUUZLOGWVCsiWaRPWM1Znn+mqZ1OfVZ3z3DWEzSp7hRA==}

  assertion-error@2.0.1:
    resolution: {integrity: sha512-Izi8RQcffqCeNVgFigKli1ssklIbpHnCYc6AknXGYoB6grJqyeby7jv12JUQgmTAnIDnbck1uxksT4dzN3PWBA==}
    engines: {node: '>=12'}

  async@2.6.4:
    resolution: {integrity: sha512-mzo5dfJYwAn29PeiJ0zvwTo04zj8HDJj0Mn8TD7sno7q12prdbnasKJHhkm2c1LgrhlJ0teaea8860oxi51mGA==}

  asynckit@0.4.0:
    resolution: {integrity: sha512-Oei9OH4tRh0YqU3GxhX79dM/mwVgvbZJaSNaRk+bshkj0S5cfHcgYakreBjrHwatXKbz+IoIdYLxrKim2MjW0Q==}

  autoprefixer@10.4.20:
    resolution: {integrity: sha512-XY25y5xSv/wEoqzDyXXME4AFfkZI0P23z6Fs3YgymDnKJkCGOnkL0iTxCa85UTqaSgfcqyf3UA6+c7wUvx/16g==}
    engines: {node: ^10 || ^12 || >=14}
    hasBin: true
    peerDependencies:
      postcss: ^8.1.0

  available-typed-arrays@1.0.7:
    resolution: {integrity: sha512-wvUjBtSGN7+7SjNpq/9M2Tg350UZD3q62IFZLbRAR1bSMlCo1ZaeW+BJ+D090e4hIIZLBcTDWe4Mh4jvUDajzQ==}
    engines: {node: '>= 0.4'}

  balanced-match@1.0.2:
    resolution: {integrity: sha512-3oSeUO0TMV67hN1AmbXsK4yaqU7tjiHlbxRDZOpH0KW9+CeX4bRAaX0Anxt0tx2MrpRpWwQaPwIlISEJhYU5Pw==}

  base16@1.0.0:
    resolution: {integrity: sha512-pNdYkNPiJUnEhnfXV56+sQy8+AaPcG3POZAUnwr4EeqCUZFz4u2PePbo3e5Gj4ziYPCWGUZT9RHisvJKnwFuBQ==}

  bech32@2.0.0:
    resolution: {integrity: sha512-LcknSilhIGatDAsY1ak2I8VtGaHNhgMSYVxFrGLXv+xLHytaKZKcaUJJUE7qmBr7h33o5YQwP55pMI0xmkpJwg==}

  better-path-resolve@1.0.0:
    resolution: {integrity: sha512-pbnl5XzGBdrFU/wT4jqmJVPn2B6UHPBOhzMQkY/SPUPB6QtUXtmBHBIwCbXJol93mOpGMnQyP/+BB19q04xj7g==}
    engines: {node: '>=4'}

  binary-extensions@2.3.0:
    resolution: {integrity: sha512-Ceh+7ox5qe7LJuLHoY0feh3pHuUDHAcRUeyL2VYghZwfpkNIy/+8Ocg0a3UuSoYzavmylwuLWQOf3hl0jjMMIw==}
    engines: {node: '>=8'}

  bn.js@5.2.1:
    resolution: {integrity: sha512-eXRvHzWyYPBuB4NBy0cmYQjGitUrtqwbvlzP3G6VFnNRbsZQIxQ10PbKKHt8gZ/HW/D/747aDl+QkDqg3KQLMQ==}

  brace-expansion@1.1.11:
    resolution: {integrity: sha512-iCuPHDFgrHX7H2vEI/5xpz07zSHB00TpugqhmYtVmMO6518mCuRMoOYFldEBl0g187ufozdaHgWKcYFb61qGiA==}

  brace-expansion@2.0.1:
    resolution: {integrity: sha512-XnAIvQ8eM+kC6aULx6wuQiwVsnzsi9d3WxzV3FpWTGA19F621kwdbsAcFKXgKUHZWsy+mY6iL1sHTxWEFCytDA==}

  braces@3.0.3:
    resolution: {integrity: sha512-yQbXgO/OSZVD2IsiLlro+7Hf6Q18EJrKSEsdoMzKePKXct3gvD8oLcOQdIzGupr5Fj+EDe8gO/lxc1BzfMpxvA==}
    engines: {node: '>=8'}

  breakword@1.0.6:
    resolution: {integrity: sha512-yjxDAYyK/pBvws9H4xKYpLDpYKEH6CzrBPAuXq3x18I+c/2MkVtT3qAr7Oloi6Dss9qNhPVueAAVU1CSeNDIXw==}

  browserslist@4.24.2:
    resolution: {integrity: sha512-ZIc+Q62revdMcqC6aChtW4jz3My3klmCO1fEmINZY/8J3EpBg5/A/D0AKmBveUh6pgoeycoMkVMko84tuYS+Gg==}
    engines: {node: ^6 || ^7 || ^8 || ^9 || ^10 || ^11 || ^12 || >=13.7}
    hasBin: true

  buffer-from@1.1.2:
    resolution: {integrity: sha512-E+XQCRwSbaaiChtv6k6Dwgc+bx+Bs6vuKJHHl5kox/BaKbhiXzqQOwK4cO22yElGp2OCmjwVhT3HmxgyPGnJfQ==}

  bufferutil@4.0.8:
    resolution: {integrity: sha512-4T53u4PdgsXqKaIctwF8ifXlRTTmEPJ8iEPWFdGZvcf7sbwYo6FKFEX9eNNAnzFZ7EzJAQ3CJeOtCRA4rDp7Pw==}
    engines: {node: '>=6.14.2'}

  bundle-require@4.2.1:
    resolution: {integrity: sha512-7Q/6vkyYAwOmQNRw75x+4yRtZCZJXUDmHHlFdkiV0wgv/reNjtJwpu1jPJ0w2kbEpIM0uoKI3S4/f39dU7AjSA==}
    engines: {node: ^12.20.0 || ^14.13.1 || >=16.0.0}
    peerDependencies:
      esbuild: '>=0.17'

  bundle-require@5.0.0:
    resolution: {integrity: sha512-GuziW3fSSmopcx4KRymQEJVbZUfqlCqcq7dvs6TYwKRZiegK/2buMxQTPs6MGlNv50wms1699qYO54R8XfRX4w==}
    engines: {node: ^12.20.0 || ^14.13.1 || >=16.0.0}
    peerDependencies:
      esbuild: '>=0.18'

  cac@6.7.14:
    resolution: {integrity: sha512-b6Ilus+c3RrdDk+JhLKUAQfzzgLEPy6wcXqS7f/xe1EETvsDP6GORG7SFuOs6cID5YkqchW/LXZbX5bc8j7ZcQ==}
    engines: {node: '>=8'}

  call-bind@1.0.7:
    resolution: {integrity: sha512-GHTSNSYICQ7scH7sZ+M2rFopRoLh8t2bLSW6BbgrtLsahOIB5iyAVJf9GjWK3cYTDaMj4XdBpM1cA6pIS0Kv2w==}
    engines: {node: '>= 0.4'}

  callsites@3.1.0:
    resolution: {integrity: sha512-P8BjAsXvZS+VIDUI11hHCQEv74YT67YUi5JJFNWIqL235sBmjX4+qx9Muvls5ivyNENctx46xQLQ3aTuE7ssaQ==}
    engines: {node: '>=6'}

  camelcase-css@2.0.1:
    resolution: {integrity: sha512-QOSvevhslijgYwRx6Rv7zKdMF8lbRmx+uQGx2+vDc+KI/eBnsy9kit5aj23AgGu3pa4t9AgwbnXWqS+iOY+2aA==}
    engines: {node: '>= 6'}

  camelcase-keys@6.2.2:
    resolution: {integrity: sha512-YrwaA0vEKazPBkn0ipTiMpSajYDSe+KjQfrjhcBMxJt/znbvlHd8Pw/Vamaz5EB4Wfhs3SUR3Z9mwRu/P3s3Yg==}
    engines: {node: '>=8'}

  camelcase@5.3.1:
    resolution: {integrity: sha512-L28STB170nwWS63UjtlEOE3dldQApaJXZkOI1uMFfzf3rRuPegHaHesyee+YxQ+W6SvRDQV6UrdOdRiR153wJg==}
    engines: {node: '>=6'}

  caniuse-lite@1.0.30001680:
    resolution: {integrity: sha512-rPQy70G6AGUMnbwS1z6Xg+RkHYPAi18ihs47GH0jcxIG7wArmPgY3XbS2sRdBbxJljp3thdT8BIqv9ccCypiPA==}

  chai@5.1.1:
    resolution: {integrity: sha512-pT1ZgP8rPNqUgieVaEY+ryQr6Q4HXNg8Ei9UnLUrjN4IA7dvQC5JB+/kxVcPNDHyBcc/26CXPkbNzq3qwrOEKA==}
    engines: {node: '>=12'}

  chalk@2.4.2:
    resolution: {integrity: sha512-Mti+f9lpJNcwF4tWV8/OrTTtF1gZi+f8FqlyAdouralcFWFQWF2+NgCHShjkCb+IFBLq9buZwE1xckQU4peSuQ==}
    engines: {node: '>=4'}

  chalk@4.1.2:
    resolution: {integrity: sha512-oKnbhFyRIXpUuez8iBMmyEa4nbj4IOQyuhc/wy9kY7/WVPcwIO9VA668Pu8RkO7+0G76SLROeyw9CpQ061i4mA==}
    engines: {node: '>=10'}

  chalk@5.3.0:
    resolution: {integrity: sha512-dLitG79d+GV1Nb/VYcCDFivJeK1hiukt9QjRNVOsUtTy1rR1YJsmpGGTZ3qJos+uw7WmWF4wUwBd9jxjocFC2w==}
    engines: {node: ^12.17.0 || ^14.13 || >=16.0.0}

  character-entities-legacy@1.1.4:
    resolution: {integrity: sha512-3Xnr+7ZFS1uxeiUDvV02wQ+QDbc55o97tIV5zHScSPJpcLm/r0DFPcoY3tYRp+VZukxuMeKgXYmsXQHO05zQeA==}

  character-entities@1.2.4:
    resolution: {integrity: sha512-iBMyeEHxfVnIakwOuDXpVkc54HijNgCyQB2w0VfGQThle6NXn50zU6V/u+LDhxHcDUPojn6Kpga3PTAD8W1bQw==}

  character-reference-invalid@1.1.4:
    resolution: {integrity: sha512-mKKUkUbhPpQlCOfIuZkvSEgktjPFIsZKRRbC6KWVEMvlzblj3i3asQv5ODsrwt0N3pHAEvjP8KTQPHkp0+6jOg==}

  chardet@0.7.0:
    resolution: {integrity: sha512-mT8iDcrh03qDGRRmoA2hmBJnxpllMR+0/0qlzjqZES6NdiWDcZkCNAk4rPFZ9Q85r27unkiNNg8ZOiwZXBHwcA==}

  check-error@2.1.1:
    resolution: {integrity: sha512-OAlb+T7V4Op9OwdkjmguYRqncdlx5JiofwOAUkmTF+jNdHwzTaTs4sRAGpzLF3oOz5xAyDGrPgeIDFQmDOTiJw==}
    engines: {node: '>= 16'}

  chokidar@3.6.0:
    resolution: {integrity: sha512-7VT13fmjotKpGipCW9JEQAusEPE+Ei8nl6/g4FBAmIm0GOOLMua9NDDo/DWp0ZAxCr3cPq5ZpBqmPAQgDda2Pw==}
    engines: {node: '>= 8.10.0'}

  ci-info@3.9.0:
    resolution: {integrity: sha512-NIxF55hv4nSqQswkAeiOi1r83xy8JldOFDTWiug55KBu9Jnblncd2U6ViHmYgHf01TPZS77NJBhBMKdWj9HQMQ==}
    engines: {node: '>=8'}

  class-variance-authority@0.7.0:
    resolution: {integrity: sha512-jFI8IQw4hczaL4ALINxqLEXQbWcNjoSkloa4IaufXCJr6QawJyw7tuRysRsrE8w2p/4gGaxKIt/hX3qz/IbD1A==}

  cli-cursor@5.0.0:
    resolution: {integrity: sha512-aCj4O5wKyszjMmDT4tZj93kxyydN/K5zPWSCe6/0AV/AA1pqe5ZBIw0a2ZfPQV7lL5/yb5HsUreJ6UFAF1tEQw==}
    engines: {node: '>=18'}

  cli-table@0.3.11:
    resolution: {integrity: sha512-IqLQi4lO0nIB4tcdTpN4LCB9FI3uqrJZK7RC515EnhZ6qBaglkIgICb1wjeAqpdoOabm1+SuQtkXIPdYC93jhQ==}
    engines: {node: '>= 0.2.0'}

  cli-truncate@4.0.0:
    resolution: {integrity: sha512-nPdaFdQ0h/GEigbPClz11D0v/ZJEwxmeVZGeMo3Z5StPtUTkA9o1lD6QwoirYiSDzbcwn2XcjwmCp68W1IS4TA==}
    engines: {node: '>=18'}

  cliui@6.0.0:
    resolution: {integrity: sha512-t6wbgtoCXvAzst7QgXxJYqPt0usEfbgQdftEPbLL/cvv6HPE5VgvqCuAIDR0NgU52ds6rFwqrgakNLrHEjCbrQ==}

  cliui@8.0.1:
    resolution: {integrity: sha512-BSeNnyus75C4//NQ9gQt1/csTXyo/8Sb+afLAkzAptFuMsod9HFokGNudZpi/oQV73hnVK+sR+5PVRMd+Dr7YQ==}
    engines: {node: '>=12'}

  clone@1.0.4:
    resolution: {integrity: sha512-JQHZ2QMW6l3aH/j6xCqQThY/9OH4D/9ls34cgkUBiEeocRTU04tHfKPBsUK1PqZCUQM7GiA0IIXJSuXHI64Kbg==}
    engines: {node: '>=0.8'}

  clsx@2.0.0:
    resolution: {integrity: sha512-rQ1+kcj+ttHG0MKVGBUXwayCCF1oh39BF5COIpRzuCEv8Mwjv0XucrI2ExNTOn9IlLifGClWQcU9BrZORvtw6Q==}
    engines: {node: '>=6'}

  clsx@2.1.1:
    resolution: {integrity: sha512-eYm0QWBtUrBWZWG0d386OGAw16Z995PiOVo2B7bjWSbHedGl5e0ZWaq65kOGgUSNesEIDkB9ISbTg/JK9dhCZA==}
    engines: {node: '>=6'}

  color-convert@1.9.3:
    resolution: {integrity: sha512-QfAUtd+vFdAtFQcC8CCyYt1fYWxSqAiK2cSD6zDB8N3cpsEBAvRxp9zOGg6G/SHHJYAT88/az/IuDGALsNVbGg==}

  color-convert@2.0.1:
    resolution: {integrity: sha512-RRECPsj7iu/xb5oKYcsFHSppFNnsj/52OVTRKb4zP5onXwVF3zVmmToNcOfGC+CRDpfK/U584fMg38ZHCaElKQ==}
    engines: {node: '>=7.0.0'}

  color-name@1.1.3:
    resolution: {integrity: sha512-72fSenhMw2HZMTVHeCA9KCmpEIbzWiQsjN+BHcBbS9vr1mtt+vJjPdksIBNUmKAW8TFUDPJK5SUU3QhE9NEXDw==}

  color-name@1.1.4:
    resolution: {integrity: sha512-dOy+3AuW3a2wNbZHIuMZpTcgjGuLU/uBL/ubcZF9OXbDo8ff4O8yVp5Bf0efS8uEoYo5q4Fx7dY9OgQGXgAsQA==}

  color-string@1.9.1:
    resolution: {integrity: sha512-shrVawQFojnZv6xM40anx4CkoDP+fZsw/ZerEMsW/pyzsRbElpsL/DBVW7q3ExxwusdNXI3lXpuhEZkzs8p5Eg==}

  color@3.2.1:
    resolution: {integrity: sha512-aBl7dZI9ENN6fUGC7mWpMTPNHmWUSNan9tuWN6ahh5ZLNk9baLJOnSMlrQkHcrfFgz2/RigjUVAjdx36VcemKA==}

  colorette@2.0.20:
    resolution: {integrity: sha512-IfEDxwoWIjkeXL1eXcDiow4UbKjhLdq6/EuSVR9GMN7KVH3r9gQ83e73hsz1Nd1T3ijd5xv1wcWRYO+D6kCI2w==}

  colors@1.0.3:
    resolution: {integrity: sha512-pFGrxThWcWQ2MsAz6RtgeWe4NK2kUE1WfsrvvlctdII745EW9I0yflqhe7++M5LEc7bV2c/9/5zc8sFcpL0Drw==}
    engines: {node: '>=0.1.90'}

  combined-stream@1.0.8:
    resolution: {integrity: sha512-FQN4MRfuJeHf7cBbBMJFXhKSDq+2kAArBlmRBvcvFE5BB1HZKXtSFASDhdlz9zOYwxh8lDdnvmMOe/+5cdoEdg==}
    engines: {node: '>= 0.8'}

  comma-separated-tokens@1.0.8:
    resolution: {integrity: sha512-GHuDRO12Sypu2cV70d1dkA2EUmXHgntrzbpvOB+Qy+49ypNfGgFQIC2fhhXbnyrJRynDCAARsT7Ou0M6hirpfw==}

  commander@11.1.0:
    resolution: {integrity: sha512-yPVavfyCcRhmorC7rWlkHn15b4wDVgVmBA7kV4QVBsF7kv/9TKJAbAXVTxvTnwP8HHKjRCJDClKbciiYS7p0DQ==}
    engines: {node: '>=16'}

  commander@12.1.0:
    resolution: {integrity: sha512-Vw8qHK3bZM9y/P10u3Vib8o/DdkvA2OtPtZvD871QKjy74Wj1WSKFILMPRPSdUSx5RFK1arlJzEtA4PkFgnbuA==}
    engines: {node: '>=18'}

  commander@2.20.3:
    resolution: {integrity: sha512-GpVkmM8vF2vQUkj2LvZmD35JxeJOLCwJ9cUkugyk2nuhbv3+mJvpLYYt+0+USMxE+oj+ey/lJEnhZw75x/OMcQ==}

  commander@4.1.1:
    resolution: {integrity: sha512-NOKm8xhkzAjzFx8B2v5OAHT+u5pRQc2UCa2Vq9jYL/31o2wi9mxBA7LIFs3sV5VSC49z6pEhfbMULvShKj26WA==}
    engines: {node: '>= 6'}

  commander@9.5.0:
    resolution: {integrity: sha512-KRs7WVDKg86PWiuAqhDrAQnTXZKraVcCc6vFdL14qrZ/DcWwuRo7VoiYXalXO7S5GKpqYiVEwCbgFDfxNHKJBQ==}
    engines: {node: ^12.20.0 || >=14}

  compare-versions@6.1.0:
    resolution: {integrity: sha512-LNZQXhqUvqUTotpZ00qLSaify3b4VFD588aRr8MKFw4CMUr98ytzCW5wDH5qx/DEY5kCDXcbcRuCqL0szEf2tg==}

  concat-map@0.0.1:
    resolution: {integrity: sha512-/Srv4dswyQNBfohGpz9o6Yb3Gz3SrUDqBH5rTuhGR7ahtlbYKnVxw2bCFMRljaA7EXHaXZ8wsHdodFvbkhKmqg==}

  convert-source-map@2.0.0:
    resolution: {integrity: sha512-Kvp459HrV2FEJ1CAsi1Ku+MY3kasH19TFykTz2xWmMeq6bk2NU3XXvfJ+Q61m0xktWwt+1HSYf3JZsTms3aRJg==}

  copy-anything@3.0.5:
    resolution: {integrity: sha512-yCEafptTtb4bk7GLEQoM8KVJpxAfdBJYaXyzQEgQQQgYrZiDp8SJmGKlYza6CYjEDNstAdNdKA3UuoULlEbS6w==}
    engines: {node: '>=12.13'}

  create-require@1.1.1:
    resolution: {integrity: sha512-dcKFX3jn0MpIaXjisoRvexIJVEKzaq7z2rZKxf+MSr9TkdmHmsU4m2lcLojrj/FHl8mk5VxMmYA+ftRkP/3oKQ==}

  cross-fetch@3.1.8:
    resolution: {integrity: sha512-cvA+JwZoU0Xq+h6WkMvAUqPEYy92Obet6UdKLfW60qn99ftItKjB5T+BkyWOFWe2pUyfQ+IJHmpOTznqk1M6Kg==}

  cross-spawn@5.1.0:
    resolution: {integrity: sha512-pTgQJ5KC0d2hcY8eyL1IzlBPYjTkyH72XRZPnLyKus2mBfNjQs3klqbJU2VILqZryAZUt9JOb3h/mWMy23/f5A==}

  cross-spawn@7.0.3:
    resolution: {integrity: sha512-iRDPJKUPVEND7dHPO8rkbOnPpyDygcDFtWjpeWNCgy8WP2rXcxXL8TskReQl6OrB2G7+UJrags1q15Fudc7G6w==}
    engines: {node: '>= 8'}

  cross-spawn@7.0.6:
    resolution: {integrity: sha512-uV2QOWP2nWzsy2aMp8aRibhi9dlzF5Hgh5SHaB9OiTGEyDTiJJyx0uy51QXdyWbtAHNua4XJzUKca3OzKUd3vA==}
    engines: {node: '>= 8'}

  cssesc@3.0.0:
    resolution: {integrity: sha512-/Tb/JcjK111nNScGob5MNtsntNM1aCNUDipB/TkwZFhyDrrE47SOx/18wF2bbjgc3ZzCSKW1T5nt5EbFoAz/Vg==}
    engines: {node: '>=4'}
    hasBin: true

  cssstyle@4.0.1:
    resolution: {integrity: sha512-8ZYiJ3A/3OkDd093CBT/0UKDWry7ak4BdPTFP2+QEP7cmhouyq/Up709ASSj2cK02BbZiMgk7kYjZNS4QP5qrQ==}
    engines: {node: '>=18'}

  csstype@3.1.3:
    resolution: {integrity: sha512-M1uQkMl8rQK/szD0LNhtqxIPLpimGm8sOBwU7lLnCpSbTyY3yeU1Vc7l4KT5zT4s/yOxHH5O7tIuuLOCnLADRw==}

  csv-generate@3.4.3:
    resolution: {integrity: sha512-w/T+rqR0vwvHqWs/1ZyMDWtHHSJaN06klRqJXBEpDJaM/+dZkso0OKh1VcuuYvK3XM53KysVNq8Ko/epCK8wOw==}

  csv-parse@4.16.3:
    resolution: {integrity: sha512-cO1I/zmz4w2dcKHVvpCr7JVRu8/FymG5OEpmvsZYlccYolPBLoVGKUHgNoc4ZGkFeFlWGEDmMyBM+TTqRdW/wg==}

  csv-stringify@5.6.5:
    resolution: {integrity: sha512-PjiQ659aQ+fUTQqSrd1XEDnOr52jh30RBurfzkscaE2tPaFsDH5wOAHJiw8XAHphRknCwMUE9KRayc4K/NbO8A==}

  csv@5.5.3:
    resolution: {integrity: sha512-QTaY0XjjhTQOdguARF0lGKm5/mEq9PD9/VhZZegHDIBq2tQwgNpHc3dneD4mGo2iJs+fTKv5Bp0fZ+BRuY3Z0g==}
    engines: {node: '>= 0.1.90'}

  d@1.0.2:
    resolution: {integrity: sha512-MOqHvMWF9/9MX6nza0KgvFH4HpMU0EF5uUDXqX/BtxtU8NfB0QzRtJ8Oe/6SuS4kbhyzVJwjd97EA4PKrzJ8bw==}
    engines: {node: '>=0.12'}

  data-urls@5.0.0:
    resolution: {integrity: sha512-ZYP5VBHshaDAiVZxjbRVcFJpc+4xGgT0bK3vzy1HLN8jTO975HEbuYzZJcHoQEY5K1a0z8YayJkyVETa08eNTg==}
    engines: {node: '>=18'}

  data-view-buffer@1.0.1:
    resolution: {integrity: sha512-0lht7OugA5x3iJLOWFhWK/5ehONdprk0ISXqVFn/NFrDu+cuc8iADFrGQz5BnRK7LLU3JmkbXSxaqX+/mXYtUA==}
    engines: {node: '>= 0.4'}

  data-view-byte-length@1.0.1:
    resolution: {integrity: sha512-4J7wRJD3ABAzr8wP+OcIcqq2dlUKp4DVflx++hs5h5ZKydWMI6/D/fAot+yh6g2tHh8fLFTvNOaVN357NvSrOQ==}
    engines: {node: '>= 0.4'}

  data-view-byte-offset@1.0.0:
    resolution: {integrity: sha512-t/Ygsytq+R995EJ5PZlD4Cu56sWa8InXySaViRzw9apusqsOO2bQP+SbYzAhR0pFKoB+43lYy8rWban9JSuXnA==}
    engines: {node: '>= 0.4'}

  dataloader@1.4.0:
    resolution: {integrity: sha512-68s5jYdlvasItOJnCuI2Q9s4q98g0pCyL3HrcKJu8KNugUl8ahgmZYg38ysLTgQjjXX3H8CJLkAvWrclWfcalw==}

  debug@2.6.9:
    resolution: {integrity: sha512-bC7ElrdJaJnPbAP+1EotYvqZsb3ecl5wi6Bfi6BJTUcNowp6cvspg0jXznRTKDjm/E7AdgFBVeAPVMNcKGsHMA==}
    peerDependencies:
      supports-color: '*'
    peerDependenciesMeta:
      supports-color:
        optional: true

  debug@3.2.7:
    resolution: {integrity: sha512-CFjzYYAi4ThfiQvizrFQevTTXHtnCqWfe7x1AhgEscTz6ZbLbfoLRLPugTQyBth6f8ZERVUSyWHFD/7Wu4t1XQ==}
    peerDependencies:
      supports-color: '*'
    peerDependenciesMeta:
      supports-color:
        optional: true

  debug@4.3.4:
    resolution: {integrity: sha512-PRWFHuSU3eDtQJPvnNY7Jcket1j0t5OuOsFzPPzsekD52Zl8qUfFIPEiswXqIvHWGVHOgX+7G/vCNNhehwxfkQ==}
    engines: {node: '>=6.0'}
    peerDependencies:
      supports-color: '*'
    peerDependenciesMeta:
      supports-color:
        optional: true

  debug@4.3.6:
    resolution: {integrity: sha512-O/09Bd4Z1fBrU4VzkhFqVgpPzaGbw6Sm9FEkBT1A/YBXQFGuuSxa1dN2nxgxS34JmKXqYx8CZAwEVoJFImUXIg==}
    engines: {node: '>=6.0'}
    peerDependencies:
      supports-color: '*'
    peerDependenciesMeta:
      supports-color:
        optional: true

  decamelize-keys@1.1.1:
    resolution: {integrity: sha512-WiPxgEirIV0/eIOMcnFBA3/IJZAZqKnwAwWyvvdi4lsr1WCN22nhdf/3db3DoZcUjTV2SqfzIwNyp6y2xs3nmg==}
    engines: {node: '>=0.10.0'}

  decamelize@1.2.0:
    resolution: {integrity: sha512-z2S+W9X73hAUUki+N+9Za2lBlun89zigOyGrsax+KUQ6wKW4ZoWpEYBkGhQjwAjjDCkWxhY0VKEhk8wzY7F5cA==}
    engines: {node: '>=0.10.0'}

  decimal.js@10.4.3:
    resolution: {integrity: sha512-VBBaLc1MgL5XpzgIP7ny5Z6Nx3UrRkIViUkPUdtl9aya5amy3De1gsUUSB1g3+3sExYNjCAsAznmukyxCb1GRA==}

  deep-eql@5.0.2:
    resolution: {integrity: sha512-h5k/5U50IJJFpzfL6nO9jaaumfjO/f2NjK/oYB2Djzm4p9L+3T9qWpZqZ2hAbLPuuYq9wrU08WQyBTL5GbPk5Q==}
    engines: {node: '>=6'}

  deep-is@0.1.4:
    resolution: {integrity: sha512-oIPzksmTg4/MriiaYGO+okXDT7ztn/w3Eptv/+gSIdMdKsJo0u4CfYNFJPy+4SKMuCqGw2wxnA+URMg3t8a/bQ==}

  defaults@1.0.4:
    resolution: {integrity: sha512-eFuaLoy/Rxalv2kr+lqMlUnrDWV+3j4pljOIJgLIhI058IQfWJ7vXhyEIHu+HtC738klGALYxOKDO0bQP3tg8A==}

  define-data-property@1.1.4:
    resolution: {integrity: sha512-rBMvIzlpA8v6E+SJZoo++HAYqsLrkg7MSfIinMPFhmkorw7X+dOXVJQs+QT69zGkzMyfDnIMN2Wid1+NbL3T+A==}
    engines: {node: '>= 0.4'}

  define-properties@1.2.1:
    resolution: {integrity: sha512-8QmQKqEASLd5nx0U1B1okLElbUuuttJ/AnYmRXbbbGDWh6uS208EjD4Xqq/I9wK7u0v6O08XhTWnt5XtEbR6Dg==}
    engines: {node: '>= 0.4'}

  delayed-stream@1.0.0:
    resolution: {integrity: sha512-ZySD7Nf91aLB0RxL4KGrKHBXl7Eds1DAmEdcoVawXnLD7SDhpNgtuII2aAkg7a7QS41jxPSZ17p4VdGnMHk3MQ==}
    engines: {node: '>=0.4.0'}

  detect-indent@6.1.0:
    resolution: {integrity: sha512-reYkTUJAZb9gUuZ2RvVCNhVHdg62RHnJ7WJl8ftMi4diZ6NWlciOzQN88pUhSELEwflJht4oQDv0F0BMlwaYtA==}
    engines: {node: '>=8'}

  detect-node-es@1.1.0:
    resolution: {integrity: sha512-ypdmJU/TbBby2Dxibuv7ZLW3Bs1QEmM7nHjEANfohJLvE0XVujisn1qPJcZxg+qDucsr+bP6fLD1rPS3AhJ7EQ==}

  didyoumean@1.2.2:
    resolution: {integrity: sha512-gxtyfqMg7GKyhQmb056K7M3xszy/myH8w+B4RT+QXBQsvAOdc3XymqDDPHx1BgPgsdAA5SIifona89YtRATDzw==}

  diff@4.0.2:
    resolution: {integrity: sha512-58lmxKSA4BNyLz+HHMUzlOEpg09FV+ev6ZMe3vJihgdxzgcwZ8VoEEPmALCZG9LmqfVoNMMKpttIYTVG6uDY7A==}
    engines: {node: '>=0.3.1'}

  dir-glob@3.0.1:
    resolution: {integrity: sha512-WkrWp9GR4KXfKGYzOLmTuGVi1UWFfws377n9cc55/tb6DuqyF6pcQ5AbiHEshaDpY9v6oaSr2XCDidGmMwdzIA==}
    engines: {node: '>=8'}

  dlv@1.1.3:
    resolution: {integrity: sha512-+HlytyjlPKnIG8XuRG8WvmBP8xs8P71y+SKKS6ZXWoEgLuePxtDoUEiH7WkdePWrQ5JBpE6aoVqfZfJUQkjXwA==}

  dotenv@16.4.5:
    resolution: {integrity: sha512-ZmdL2rui+eB2YwhsWzjInR8LldtZHGDoQ1ugH85ppHKwpUHL7j7rN0Ti9NCnGiQbhaZ11FpR+7ao1dNsmduNUg==}
    engines: {node: '>=12'}

  dotenv@8.6.0:
    resolution: {integrity: sha512-IrPdXQsk2BbzvCBGBOTmmSH5SodmqZNt4ERAZDmW4CT+tL8VtvinqywuANaFu4bOMWki16nqf0e4oC0QIaDr/g==}
    engines: {node: '>=10'}

  eastasianwidth@0.2.0:
    resolution: {integrity: sha512-I88TYZWc9XiYHRQ4/3c5rjjfgkjhLyW2luGIheGERbNQ6OY7yTybanSpDXZa8y7VUP9YmDcYa+eyq4ca7iLqWA==}

  electron-to-chromium@1.5.63:
    resolution: {integrity: sha512-ddeXKuY9BHo/mw145axlyWjlJ1UBt4WK3AlvkT7W2AbqfRQoacVoRUCF6wL3uIx/8wT9oLKXzI+rFqHHscByaA==}

  emoji-regex@10.3.0:
    resolution: {integrity: sha512-QpLs9D9v9kArv4lfDEgg1X/gN5XLnf/A6l9cs8SPZLRZR3ZkY9+kwIQTxm+fsSej5UMYGE8fdoaZVIBlqG0XTw==}

  emoji-regex@8.0.0:
    resolution: {integrity: sha512-MSjYzcWNOA0ewAHpz0MxpYFvwg6yjy1NG3xteoqz644VCo/RPgnr1/GGt+ic3iJTzQ8Eu3TdM14SawnVUmGE6A==}

  emoji-regex@9.2.2:
    resolution: {integrity: sha512-L18DaJsXSUk2+42pv8mLs5jJT2hqFkFE4j21wOmgbUqsZ2hL72NsUU785g9RXgo3s0ZNgVl42TiHp3ZtOv/Vyg==}

  enquirer@2.4.1:
    resolution: {integrity: sha512-rRqJg/6gd538VHvR3PSrdRBb/1Vy2YfzHqzvbhGIQpDRKIa4FgV/54b5Q1xYSxOOwKvjXweS26E0Q+nAMwp2pQ==}
    engines: {node: '>=8.6'}

  entities@4.5.0:
    resolution: {integrity: sha512-V0hjH4dGPh9Ao5p0MoRY6BVqtwCjhz6vI5LT8AJ55H+4g9/4vbHx1I54fS0XuclLhDHArPQCiMjDxjaL8fPxhw==}
    engines: {node: '>=0.12'}

  environment@1.1.0:
    resolution: {integrity: sha512-xUtoPkMggbz0MPyPiIWr1Kp4aeWJjDZ6SMvURhimjdZgsRuDplF5/s9hcgGhyXMhs+6vpnuoiZ2kFiu3FMnS8Q==}
    engines: {node: '>=18'}

  error-ex@1.3.2:
    resolution: {integrity: sha512-7dFHNmqeFSEt2ZBsCriorKnn3Z2pj+fd9kmI6QoWw4//DL+icEBfc0U7qJCisqrTsKTjw4fNFy2pW9OqStD84g==}

  es-abstract@1.23.3:
    resolution: {integrity: sha512-e+HfNH61Bj1X9/jLc5v1owaLYuHdeHHSQlkhCBiTK8rBvKaULl/beGMxwrMXjpYrv4pz22BlY570vVePA2ho4A==}
    engines: {node: '>= 0.4'}

  es-define-property@1.0.0:
    resolution: {integrity: sha512-jxayLKShrEqqzJ0eumQbVhTYQM27CfT1T35+gCgDFoL82JLsXqTJ76zv6A0YLOgEnLUMvLzsDsGIrl8NFpT2gQ==}
    engines: {node: '>= 0.4'}

  es-errors@1.3.0:
    resolution: {integrity: sha512-Zf5H2Kxt2xjTvbJvP2ZWLEICxA6j+hAmMzIlypy4xcBg1vKVnx89Wy0GbS+kf5cwCVFFzdCFh2XSCFNULS6csw==}
    engines: {node: '>= 0.4'}

  es-object-atoms@1.0.0:
    resolution: {integrity: sha512-MZ4iQ6JwHOBQjahnjwaC1ZtIBH+2ohjamzAO3oaHcXYup7qxjF2fixyH+Q71voWHeOkI2q/TnJao/KfXYIZWbw==}
    engines: {node: '>= 0.4'}

  es-set-tostringtag@2.0.3:
    resolution: {integrity: sha512-3T8uNMC3OQTHkFUsFq8r/BwAXLHvU/9O9mE0fBc/MY5iq/8H7ncvO947LmYA6ldWw9Uh8Yhf25zu6n7nML5QWQ==}
    engines: {node: '>= 0.4'}

  es-shim-unscopables@1.0.2:
    resolution: {integrity: sha512-J3yBRXCzDu4ULnQwxyToo/OjdMx6akgVC7K6few0a7F/0wLtmKKN7I73AH5T2836UuXRqN7Qg+IIUw/+YJksRw==}

  es-to-primitive@1.2.1:
    resolution: {integrity: sha512-QCOllgZJtaUo9miYBcLChTUaHNjJF3PYs1VidD7AwiEj1kYxKeQTctLAezAOH5ZKRH0g2IgPn6KwB4IT8iRpvA==}
    engines: {node: '>= 0.4'}

  es5-ext@0.10.64:
    resolution: {integrity: sha512-p2snDhiLaXe6dahss1LddxqEm+SkuDvV8dnIQG0MWjyHpcMNfXKPE+/Cc0y+PhxJX3A4xGNeFCj5oc0BUh6deg==}
    engines: {node: '>=0.10'}

  es6-iterator@2.0.3:
    resolution: {integrity: sha512-zw4SRzoUkd+cl+ZoE15A9o1oQd920Bb0iOJMQkQhl3jNc03YqVjAhG7scf9C5KWRU/R13Orf588uCC6525o02g==}

  es6-symbol@3.1.4:
    resolution: {integrity: sha512-U9bFFjX8tFiATgtkJ1zg25+KviIXpgRvRHS8sau3GfhVzThRQrOeksPeT0BWW2MNZs1OEWJ1DPXOQMn0KKRkvg==}
    engines: {node: '>=0.12'}

  esbuild@0.19.12:
    resolution: {integrity: sha512-aARqgq8roFBj054KvQr5f1sFu0D65G+miZRCuJyJ0G13Zwx7vRar5Zhn2tkQNzIXcBrNVsv/8stehpj+GAjgbg==}
    engines: {node: '>=12'}
    hasBin: true

  esbuild@0.20.2:
    resolution: {integrity: sha512-WdOOppmUNU+IbZ0PaDiTst80zjnrOkyJNHoKupIcVyU8Lvla3Ugx94VzkQ32Ijqd7UhHJy75gNWDMUekcrSJ6g==}
    engines: {node: '>=12'}
    hasBin: true

  esbuild@0.21.5:
    resolution: {integrity: sha512-mg3OPMV4hXywwpoDxu3Qda5xCKQi+vCTZq8S9J/EpkhB2HzKXq4SNFZE3+NK93JYxc8VMSep+lOUSC/RVKaBqw==}
    engines: {node: '>=12'}
    hasBin: true

  esbuild@0.23.0:
    resolution: {integrity: sha512-1lvV17H2bMYda/WaFb2jLPeHU3zml2k4/yagNMG8Q/YtfMjCwEUZa2eXXMgZTVSL5q1n4H7sQ0X6CdJDqqeCFA==}
    engines: {node: '>=18'}
    hasBin: true

  esbuild@0.24.0:
    resolution: {integrity: sha512-FuLPevChGDshgSicjisSooU0cemp/sGXR841D5LHMB7mTVOmsEHcAxaH3irL53+8YDIeVNQEySh4DaYU/iuPqQ==}
    engines: {node: '>=18'}
    hasBin: true

  escalade@3.2.0:
    resolution: {integrity: sha512-WUj2qlxaQtO4g6Pq5c29GTcWGDyd8itL8zTlipgECz3JesAiiOKotd8JU6otB3PACgG6xkJUyVhboMS+bje/jA==}
    engines: {node: '>=6'}

  escape-string-regexp@1.0.5:
    resolution: {integrity: sha512-vbRorB5FUQWvla16U8R/qgaFIya2qGzwDrNmCZuYKrbdSUMG6I1ZCGQRefkRVhuOkIGVne7BQ35DSfo1qvJqFg==}
    engines: {node: '>=0.8.0'}

<<<<<<< HEAD
  escape-string-regexp@4.0.0:
    resolution: {integrity: sha512-TtpcNJ3XAzx3Gq8sWRzJaVajRs0uVxA2YAkdb1jm2YkPz4G6egUFAyA3n5vtEIZefPk5Wa4UXbKuS5fKkJWdgA==}
    engines: {node: '>=10'}

  eslint-plugin-react-hooks@5.0.0:
    resolution: {integrity: sha512-hIOwI+5hYGpJEc4uPRmz2ulCjAGD/N13Lukkh8cLV0i2IRk/bdZDYjgLVHj+U9Z704kLIdIO6iueGvxNur0sgw==}
    engines: {node: '>=10'}
    peerDependencies:
      eslint: ^3.0.0 || ^4.0.0 || ^5.0.0 || ^6.0.0 || ^7.0.0 || ^8.0.0-0 || ^9.0.0

  eslint-plugin-react-refresh@0.4.14:
    resolution: {integrity: sha512-aXvzCTK7ZBv1e7fahFuR3Z/fyQQSIQ711yPgYRj+Oj64tyTgO4iQIDmYXDBqvSWQ/FA4OSCsXOStlF+noU0/NA==}
    peerDependencies:
      eslint: '>=7'

  eslint-scope@8.2.0:
    resolution: {integrity: sha512-PHlWUfG6lvPc3yvP5A4PNyBL1W8fkDUccmI21JUu/+GKZBoH/W5u6usENXUrWFRsyoW5ACUjFGgAFQp5gUlb/A==}
    engines: {node: ^18.18.0 || ^20.9.0 || >=21.1.0}

  eslint-visitor-keys@3.4.3:
    resolution: {integrity: sha512-wpc+LXeiyiisxPlEkUzU6svyS1frIO3Mgxj1fdy7Pm8Ygzguax2N3Fa/D/ag1WqbOprdI+uY6wMUl8/a2G+iag==}
    engines: {node: ^12.22.0 || ^14.17.0 || >=16.0.0}

  eslint-visitor-keys@4.2.0:
    resolution: {integrity: sha512-UyLnSehNt62FFhSwjZlHmeokpRK59rcz29j+F1/aDgbkbRTk7wIc9XzdoasMUbRNKDM0qQt/+BJ4BrpFeABemw==}
    engines: {node: ^18.18.0 || ^20.9.0 || >=21.1.0}

  eslint@9.15.0:
    resolution: {integrity: sha512-7CrWySmIibCgT1Os28lUU6upBshZ+GxybLOrmRzi08kS8MBuO8QA7pXEgYgY5W8vK3e74xv0lpjo9DbaGU9Rkw==}
    engines: {node: ^18.18.0 || ^20.9.0 || >=21.1.0}
    hasBin: true
    peerDependencies:
      jiti: '*'
    peerDependenciesMeta:
      jiti:
        optional: true

  espree@10.3.0:
    resolution: {integrity: sha512-0QYC8b24HWY8zjRnDTL6RiHfDbAWn63qb4LMj1Z4b076A4une81+z03Kg7l7mn/48PUTqoLptSXez8oknU8Clg==}
    engines: {node: ^18.18.0 || ^20.9.0 || >=21.1.0}
=======
  esniff@2.0.1:
    resolution: {integrity: sha512-kTUIGKQ/mDPFoJ0oVfcmyJn4iBDRptjNVIzwIFR7tqWXdVI9xfA2RMwY/gbSpJG3lkdWNEjLap/NqVHZiJsdfg==}
    engines: {node: '>=0.10'}
>>>>>>> f1fcb414

  esprima@4.0.1:
    resolution: {integrity: sha512-eGuFFw7Upda+g4p+QHvnW0RyTX/SVeJBDM/gCtMARO0cLuT2HcEKnTPvhjV6aGeqrCB/sbNop0Kszm0jsaWU4A==}
    engines: {node: '>=4'}
    hasBin: true

  esquery@1.6.0:
    resolution: {integrity: sha512-ca9pw9fomFcKPvFLXhBKUK90ZvGibiGOvRJNbjljY7s7uq/5YO4BOzcYtJqExdx99rF6aAcnRxHmcUHcz6sQsg==}
    engines: {node: '>=0.10'}

  esrecurse@4.3.0:
    resolution: {integrity: sha512-KmfKL3b6G+RXvP8N1vr3Tq1kL/oCFgn2NYXEtqP8/L3pKapUA4G8cFVaoF3SU323CD4XypR/ffioHmkti6/Tag==}
    engines: {node: '>=4.0'}

  estraverse@5.3.0:
    resolution: {integrity: sha512-MMdARuVEQziNTeJD8DgMqmhwR11BRQ/cBP+pLtYdSTnf3MIO8fFeiINEbX36ZdNlfU/7A9f3gUw49B3oQsvwBA==}
    engines: {node: '>=4.0'}

  estree-walker@3.0.3:
    resolution: {integrity: sha512-7RUKfXgSMMkzt6ZuXmqapOurLGPPfgj6l9uRZ7lRGolvk0y2yocc35LdcxKC5PQZdn2DMqioAQ2NoWcrTKmm6g==}

<<<<<<< HEAD
  esutils@2.0.3:
    resolution: {integrity: sha512-kVscqXk4OCp68SZ0dkgEKVi6/8ij300KBWTJq32P/dYeWTSwK41WyTxalN1eRmA5Z9UU/LX9D7FWSmV9SAYx6g==}
    engines: {node: '>=0.10.0'}

  event-target-shim@6.0.2:
    resolution: {integrity: sha512-8q3LsZjRezbFZ2PN+uP+Q7pnHUMmAOziU2vA2OwoFaKIXxlxl38IylhSSgUorWu/rf4er67w0ikBqjBFk/pomA==}
    engines: {node: '>=10.13.0'}
=======
  event-emitter@0.3.5:
    resolution: {integrity: sha512-D9rRn9y7kLPnJ+hMq7S/nhvoKwwvVJahBi2BPmx3bvbsEdK3W9ii8cBSGjP+72/LnM4n6fo3+dkCX5FeTQruXA==}
>>>>>>> f1fcb414

  eventemitter3@5.0.1:
    resolution: {integrity: sha512-GWkBvjiSZK87ELrYOSESUYeVIc9mvLLf/nXalMOS5dYrgZq9o5OVkbZAVM06CVxYsCwH9BDZFPlQTlPA1j4ahA==}

  events@3.3.0:
    resolution: {integrity: sha512-mQw+2fkQbALzQ7V0MY0IqdnXNOeTtP4r0lN9z7AAawCXgqea7bDii20AYrIBrFd/Hx0M2Ocz6S111CaFkUcb0Q==}
    engines: {node: '>=0.8.x'}

  execa@5.1.1:
    resolution: {integrity: sha512-8uSpZZocAZRBAPIEINJj3Lo9HyGitllczc27Eh5YYojjMFMn8yHMDMaUHE2Jqfq05D/wucwI4JGURyXt1vchyg==}
    engines: {node: '>=10'}

  execa@8.0.1:
    resolution: {integrity: sha512-VyhnebXciFV2DESc+p6B+y0LjSm0krU4OgJN44qFAhBY0TJ+1V61tYD2+wHusZ6F9n5K+vl8k0sTy7PEfV4qpg==}
    engines: {node: '>=16.17'}

  ext@1.7.0:
    resolution: {integrity: sha512-6hxeJYaL110a9b5TEJSj0gojyHQAmA2ch5Os+ySCiA1QGdS697XWY1pzsrSjqA9LDEEgdB/KypIlR59RcLuHYw==}

  extendable-error@0.1.7:
    resolution: {integrity: sha512-UOiS2in6/Q0FK0R0q6UY9vYpQ21mr/Qn1KOnte7vsACuNJf514WvCCUHSRCPcgjPT2bAhNIJdlE6bVap1GKmeg==}

  external-editor@3.1.0:
    resolution: {integrity: sha512-hMQ4CX1p1izmuLYyZqLMO/qGNw10wSv9QDCPfzXfyFrOaCSSoRfqE1Kf1s5an66J5JZC62NewG+mK49jOCtQew==}
    engines: {node: '>=4'}

  extract-files@9.0.0:
    resolution: {integrity: sha512-CvdFfHkC95B4bBBk36hcEmvdR2awOdhhVUYH6S/zrVj3477zven/fJMYg7121h4T1xHZC+tetUpubpAhxwI7hQ==}
    engines: {node: ^10.17.0 || ^12.0.0 || >= 13.7.0}

  fast-deep-equal@3.1.3:
    resolution: {integrity: sha512-f3qQ9oQy9j2AhBe/H9VC91wLmKBCCU/gDOnKNAYG5hswO7BLKj09Hc5HYNz9cGI++xlpDCIgDaitVs03ATR84Q==}

  fast-glob@3.3.2:
    resolution: {integrity: sha512-oX2ruAFQwf/Orj8m737Y5adxDQO0LAB7/S5MnxCdTNDd4p6BsyIVsv9JQsATbTSq8KHRpLwIHbVlUNatxd+1Ow==}
    engines: {node: '>=8.6.0'}

  fast-json-stable-stringify@2.1.0:
    resolution: {integrity: sha512-lhd/wF+Lk98HZoTCtlVraHtfh5XYijIjalXck7saUtuanSDyLMxnHhSXEDJqHxD7msR8D0uCmqlkwjCV8xvwHw==}

  fast-levenshtein@2.0.6:
    resolution: {integrity: sha512-DCXu6Ifhqcks7TZKY3Hxp3y6qphY5SJZmrWMDrKcERSOXWQdMhU9Ig/PYrzyw/ul9jOIyh0N4M0tbC5hodg8dw==}

  fast-safe-stringify@2.1.1:
    resolution: {integrity: sha512-W+KJc2dmILlPplD/H4K9l9LcAHAfPtP6BY84uVLXQ6Evcz9Lcg33Y2z1IVblT6xdY54PXYVHEv+0Wpq8Io6zkA==}

  fastq@1.17.1:
    resolution: {integrity: sha512-sRVD3lWVIXWg6By68ZN7vho9a1pQcN/WBFaAAsDDFzlJjvoGx0P8z7V1t72grFJfJhu3YPZBuu25f7Kaw2jN1w==}

  fault@1.0.4:
    resolution: {integrity: sha512-CJ0HCB5tL5fYTEA7ToAq5+kTwd++Borf1/bifxd9iT70QcXr4MRrO3Llf8Ifs70q+SJcGHFtnIE/Nw6giCtECA==}

  fbemitter@3.0.0:
    resolution: {integrity: sha512-KWKaceCwKQU0+HPoop6gn4eOHk50bBv/VxjJtGMfwmJt3D29JpN4H4eisCtIPA+a8GVBam+ldMMpMjJUvpDyHw==}

  fbjs-css-vars@1.0.2:
    resolution: {integrity: sha512-b2XGFAFdWZWg0phtAWLHCk836A1Xann+I+Dgd3Gk64MHKZO44FfoD1KxyvbSh0qZsIoXQGGlVztIY+oitJPpRQ==}

  fbjs@3.0.5:
    resolution: {integrity: sha512-ztsSx77JBtkuMrEypfhgc3cI0+0h+svqeie7xHbh1k/IKdcydnvadp/mUaGgjAOXQmQSxsqgaRhS3q9fy+1kxg==}

  fflate@0.8.2:
    resolution: {integrity: sha512-cPJU47OaAoCbg0pBvzsgpTPhmhqI5eJjh/JIu8tPj5q+T7iLvW/JAYUqmE7KOB4R1ZyEhzBaIQpQpardBF5z8A==}

  file-entry-cache@8.0.0:
    resolution: {integrity: sha512-XXTUwCvisa5oacNGRP9SfNtYBNAMi+RPwBFmblZEF7N7swHYQS6/Zfk7SRwx4D5j3CH211YNRco1DEMNVfZCnQ==}
    engines: {node: '>=16.0.0'}

  fill-range@7.1.1:
    resolution: {integrity: sha512-YsGpe3WHLK8ZYi4tWDg2Jy3ebRz2rXowDxnld4bkQB00cc/1Zw9AWnC0i9ztDJitivtQvaI9KaLyKrc+hBW0yg==}
    engines: {node: '>=8'}

  find-up@4.1.0:
    resolution: {integrity: sha512-PpOwAdQ/YlXQ2vj8a3h8IipDuYRi3wceVQQGYWxNINccq40Anw7BlsEXCMbt1Zt+OLA6Fq9suIpIWD0OsnISlw==}
    engines: {node: '>=8'}

  find-up@5.0.0:
    resolution: {integrity: sha512-78/PXT1wlLLDgTzDs7sjq9hzz0vXD+zn+7wypEe4fXQxCmdmqfGsEPQxmiCSQI3ajFV91bVSsvNtrJRiW6nGng==}
    engines: {node: '>=10'}

  find-yarn-workspace-root2@1.2.16:
    resolution: {integrity: sha512-hr6hb1w8ePMpPVUK39S4RlwJzi+xPLuVuG8XlwXU3KD5Yn3qgBWVfy3AzNlDhWvE1EORCE65/Qm26rFQt3VLVA==}

  flat-cache@4.0.1:
    resolution: {integrity: sha512-f7ccFPK3SXFHpx15UIGyRJ/FJQctuKZ0zVuN3frBo4HnK3cay9VEW0R6yPYFHC0AgqhukPzKjq22t5DmAyqGyw==}
    engines: {node: '>=16'}

  flatted@3.3.2:
    resolution: {integrity: sha512-AiwGJM8YcNOaobumgtng+6NHuOqC3A7MixFeDafM3X9cIUM+xUXoS5Vfgf+OihAYe20fxqNM9yPBXJzRtZ/4eA==}

  flux@4.0.4:
    resolution: {integrity: sha512-NCj3XlayA2UsapRpM7va6wU1+9rE5FIL7qoMcmxWHRzbp0yujihMBm9BBHZ1MDIk5h5o2Bl6eGiCe8rYELAmYw==}
    peerDependencies:
      react: ^15.0.2 || ^16.0.0 || ^17.0.0

  for-each@0.3.3:
    resolution: {integrity: sha512-jqYfLp7mo9vIyQf8ykW2v7A+2N4QjeCeI5+Dz9XraiO1ign81wjiH7Fb9vSOWvQfNtmSa4H2RoQTrrXivdUZmw==}

  foreground-child@3.3.0:
    resolution: {integrity: sha512-Ld2g8rrAyMYFXBhEqMz8ZAHBi4J4uS1i/CxGMDnjyFWddMXLVcDp051DZfu+t7+ab7Wv6SMqpWmyFIj5UbfFvg==}
    engines: {node: '>=14'}

  form-data@3.0.1:
    resolution: {integrity: sha512-RHkBKtLWUVwd7SqRIvCZMEvAMoGUp0XU+seQiZejj0COz3RI3hWP4sCv3gZWWLjJTd7rGwcsF5eKZGii0r/hbg==}
    engines: {node: '>= 6'}

  form-data@4.0.0:
    resolution: {integrity: sha512-ETEklSGi5t0QMZuiXoA/Q6vcnxcLQP5vdugSpuAyi6SVGi2clPPp+xgEhuMaHC+zGgn31Kd235W35f7Hykkaww==}
    engines: {node: '>= 6'}

  format@0.2.2:
    resolution: {integrity: sha512-wzsgA6WOq+09wrU1tsJ09udeR/YZRaeArL9e1wPbFg3GG2yDnC2ldKpxs4xunpFF9DgqCqOIra3bc1HWrJ37Ww==}
    engines: {node: '>=0.4.x'}

  fraction.js@4.3.7:
    resolution: {integrity: sha512-ZsDfxO51wGAXREY55a7la9LScWpwv9RxIrYABrlvOFBlH/ShPnrtsXeuUIfXKKOVicNxQ+o8JTbJvjS4M89yew==}

  framer-motion@11.11.17:
    resolution: {integrity: sha512-O8QzvoKiuzI5HSAHbcYuL6xU+ZLXbrH7C8Akaato4JzQbX2ULNeniqC2Vo5eiCtFktX9XsJ+7nUhxcl2E2IjpA==}
    peerDependencies:
      '@emotion/is-prop-valid': '*'
      react: ^18.0.0
      react-dom: ^18.0.0
    peerDependenciesMeta:
      '@emotion/is-prop-valid':
        optional: true
      react:
        optional: true
      react-dom:
        optional: true

  fs-extra@7.0.1:
    resolution: {integrity: sha512-YJDaCJZEnBmcbw13fvdAM9AwNOJwOzrE4pqMqBq5nFiEqXUqHwlK4B+3pUw6JNvfSPtX05xFHtYy/1ni01eGCw==}
    engines: {node: '>=6 <7 || >=8'}

  fs-extra@8.1.0:
    resolution: {integrity: sha512-yhlQgA6mnOJUKOsRUFsgJdQCvkKhcz8tlZG5HBQfReYZy46OwLcY+Zia0mtdHsOo9y/hP+CxMN0TU9QxoOtG4g==}
    engines: {node: '>=6 <7 || >=8'}

  fsevents@2.3.3:
    resolution: {integrity: sha512-5xoDfX+fL7faATnagmWPpbFtwh/R77WmMMqqHGS65C3vvB0YHrgF+B1YmZ3441tMj5n63k0212XNoJwzlhffQw==}
    engines: {node: ^8.16.0 || ^10.6.0 || >=11.0.0}
    os: [darwin]

  fuels@0.94.8:
    resolution: {integrity: sha512-qdzFxP58G1B7NFhMW28OudZUEW3RlAdZHoiRx0RlmEI8cx8sK5uh4IGDYF5MUnn7K5Q2HVn05JK7CmbDp2ofjQ==}
    engines: {node: ^18.20.3 || ^20.0.0 || ^22.0.0}
    hasBin: true

  function-bind@1.1.2:
    resolution: {integrity: sha512-7XHNxH7qX9xG5mIwxkhumTox/MIRNcOgDrxWsMt2pAr23WHp6MrRlN7FBSFpCpr+oVO0F744iUgR82nJMfG2SA==}

  function.prototype.name@1.1.6:
    resolution: {integrity: sha512-Z5kx79swU5P27WEayXM1tBi5Ze/lbIyiNgU3qyXUOf9b2rgXYyF9Dy9Cx+IQv/Lc8WCG6L82zwUPpSS9hGehIg==}
    engines: {node: '>= 0.4'}

  functions-have-names@1.2.3:
    resolution: {integrity: sha512-xckBUXyTIqT97tq2x2AMb+g163b5JFysYk0x4qxNFwbfQkmNZoiRHb6sPzI9/QV33WeuvVYBUIiD4NzNIyqaRQ==}

  gensync@1.0.0-beta.2:
    resolution: {integrity: sha512-3hN7NaskYvMDLQY55gnW3NQ+mesEAepTqlg+VEbj7zzqEMBVNhzcGYYeqFo/TlYz6eQiFcp1HcsCZO+nGgS8zg==}
    engines: {node: '>=6.9.0'}

  get-caller-file@2.0.5:
    resolution: {integrity: sha512-DyFP3BM/3YHTQOCUL/w0OZHR0lpKeGrxotcHWcqNEdnltqFwXVfhEBQ94eIo34AfQpo0rGki4cyIiftY06h2Fg==}
    engines: {node: 6.* || 8.* || >= 10.*}

  get-east-asian-width@1.2.0:
    resolution: {integrity: sha512-2nk+7SIVb14QrgXFHcm84tD4bKQz0RxPuMT8Ag5KPOq7J5fEmAg0UbXdTOSHqNuHSU28k55qnceesxXRZGzKWA==}
    engines: {node: '>=18'}

  get-func-name@2.0.2:
    resolution: {integrity: sha512-8vXOvuE167CtIc3OyItco7N/dpRtBbYOsPsXCz7X/PMnlGjYjSGuZJgM1Y7mmew7BKf9BqvLX2tnOVy1BBUsxQ==}

  get-intrinsic@1.2.4:
    resolution: {integrity: sha512-5uYhsJH8VJBTv7oslg4BznJYhDoRI6waYCxMmCdnTrcCrHA/fCFKoTFz2JKKE0HdDFUF7/oQuhzumXJK7paBRQ==}
    engines: {node: '>= 0.4'}

  get-nonce@1.0.1:
    resolution: {integrity: sha512-FJhYRoDaiatfEkUK8HKlicmu/3SGFD51q3itKDGoSTysQJBnfOcxU5GxnhE1E6soB76MbT0MBtnKJuXyAx+96Q==}
    engines: {node: '>=6'}

  get-stream@6.0.1:
    resolution: {integrity: sha512-ts6Wi+2j3jQjqi70w5AlN8DFnkSwC+MqmxEzdEALB2qXZYV3X/b1CTfgPLGJNMeAWxdPfU8FO1ms3NUfaHCPYg==}
    engines: {node: '>=10'}

  get-stream@8.0.1:
    resolution: {integrity: sha512-VaUJspBffn/LMCJVoMvSAdmscJyS1auj5Zulnn5UoYcY531UWmdwhRWkcGKnGU93m5HSXP9LP2usOryrBtQowA==}
    engines: {node: '>=16'}

  get-symbol-description@1.0.2:
    resolution: {integrity: sha512-g0QYk1dZBxGwk+Ngc+ltRH2IBp2f7zBkBMBJZCDerh6EhlhSR6+9irMCuT/09zD6qkarHUSn529sK/yL4S27mg==}
    engines: {node: '>= 0.4'}

  get-tsconfig@4.7.6:
    resolution: {integrity: sha512-ZAqrLlu18NbDdRaHq+AKXzAmqIUPswPWKUchfytdAjiRFnCe5ojG2bstg6mRiZabkKfCoL/e98pbBELIV/YCeA==}

  glob-parent@5.1.2:
    resolution: {integrity: sha512-AOIgSQCepiJYwP3ARnGx+5VnTu2HBYdzbGP45eLw1vr3zB3vZLeyed1sC9hnbcOc9/SrMyM5RPQrkGz4aS9Zow==}
    engines: {node: '>= 6'}

  glob-parent@6.0.2:
    resolution: {integrity: sha512-XxwI8EOhVQgWp6iDL+3b0r86f4d6AX6zSU55HfB4ydCEuXLXc5FcYeOu+nnGftS4TEju/11rt4KJPTMgbfmv4A==}
    engines: {node: '>=10.13.0'}

  glob@10.4.5:
    resolution: {integrity: sha512-7Bv8RF0k6xjo7d4A/PxYLbUCfb6c+Vpd2/mB2yRDlew7Jb5hEXiCD9ibfO7wpk8i4sevK6DFny9h7EYbM3/sHg==}
    hasBin: true

  globals@11.12.0:
    resolution: {integrity: sha512-WOBp/EEGUiIsJSp7wcv/y6MO+lV9UoncWqxuFfm8eBwzWNgyfBd6Gz+IeKQ9jCmyhoH99g15M3T+QaVHFjizVA==}
    engines: {node: '>=4'}

  globals@14.0.0:
    resolution: {integrity: sha512-oahGvuMGQlPw/ivIYBjVSrWAfWLBeku5tpPE2fOPLi+WHffIWbuh2tCjhyQhTBPMf5E9jDEH4FOmTYgYwbKwtQ==}
    engines: {node: '>=18'}

  globals@15.12.0:
    resolution: {integrity: sha512-1+gLErljJFhbOVyaetcwJiJ4+eLe45S2E7P5UiZ9xGfeq3ATQf5DOv9G7MH3gGbKQLkzmNh2DxfZwLdw+j6oTQ==}
    engines: {node: '>=18'}

  globalthis@1.0.4:
    resolution: {integrity: sha512-DpLKbNU4WylpxJykQujfCcwYWiV/Jhm50Goo0wrVILAv5jOr9d+H+UR3PhSCD2rCCEIg0uc+G+muBTwD54JhDQ==}
    engines: {node: '>= 0.4'}

  globby@11.1.0:
    resolution: {integrity: sha512-jhIXaOzy1sb8IyocaruWSn1TjmnBVs8Ayhcy83rmxNJ8q2uWKCAj3CnJY+KpGSXCueAPc0i05kVvVKtP1t9S3g==}
    engines: {node: '>=10'}

  gopd@1.0.1:
    resolution: {integrity: sha512-d65bNlIadxvpb/A2abVdlqKqV563juRnZ1Wtk6s1sIR8uNsXR70xqIzVqxVf1eTqDunwT2MkczEeaezCKTZhwA==}

  graceful-fs@4.2.11:
    resolution: {integrity: sha512-RbJ5/jmFcNNCcDV5o9eTnBLJ/HszWV0P73bc+Ff4nS/rJj+YaS6IGyiOL0VoBYX+l1Wrl3k63h/KrH+nhJ0XvQ==}

  grapheme-splitter@1.0.4:
    resolution: {integrity: sha512-bzh50DW9kTPM00T8y4o8vQg89Di9oLJVLW/KaOGIXJWP/iqCN6WKYkbNOF04vFLJhwcpYUh9ydh/+5vpOqV4YQ==}

  graphemer@1.4.0:
    resolution: {integrity: sha512-EtKwoO6kxCL9WO5xipiHTZlSzBm7WLT627TqC/uVRd0HKmq8NXyebnNYxDoBi7wt8eTWrUrKXCOVaFq9x1kgag==}

  graphql-request@5.0.0:
    resolution: {integrity: sha512-SpVEnIo2J5k2+Zf76cUkdvIRaq5FMZvGQYnA4lUWYbc99m+fHh4CZYRRO/Ff4tCLQ613fzCm3SiDT64ubW5Gyw==}
    peerDependencies:
      graphql: 14 - 16

  graphql-tag@2.12.6:
    resolution: {integrity: sha512-FdSNcu2QQcWnM2VNvSCCDCVS5PpPqpzgFT8+GXzqJuoDd0CBncxCY278u4mhRO7tMgo2JjgJA5aZ+nWSQ/Z+xg==}
    engines: {node: '>=10'}
    peerDependencies:
      graphql: ^0.9.0 || ^0.10.0 || ^0.11.0 || ^0.12.0 || ^0.13.0 || ^14.0.0 || ^15.0.0 || ^16.0.0

  graphql@16.9.0:
    resolution: {integrity: sha512-GGTKBX4SD7Wdb8mqeDLni2oaRGYQWjWHGKPQ24ZMnUtKfcsVoiv4uX8+LJr1K6U5VW2Lu1BwJnj7uiori0YtRw==}
    engines: {node: ^12.22.0 || ^14.16.0 || ^16.0.0 || >=17.0.0}

  handlebars@4.7.8:
    resolution: {integrity: sha512-vafaFqs8MZkRrSX7sFVUdo3ap/eNiLnb4IakshzvP56X5Nr1iGKAIqdX6tMlm6HcNRIkr6AxO5jFEoJzzpT8aQ==}
    engines: {node: '>=0.4.7'}
    hasBin: true

  hard-rejection@2.1.0:
    resolution: {integrity: sha512-VIZB+ibDhx7ObhAe7OVtoEbuP4h/MuOTHJ+J8h/eBXotJYl0fBgR72xDFCKgIh22OJZIOVNxBMWuhAr10r8HdA==}
    engines: {node: '>=6'}

  has-bigints@1.0.2:
    resolution: {integrity: sha512-tSvCKtBr9lkF0Ex0aQiP9N+OpV4zi2r/Nee5VkRDbaqv35RLYMzbwQfFSZZH0kR+Rd6302UJZ2p/bJCEoR3VoQ==}

  has-flag@3.0.0:
    resolution: {integrity: sha512-sKJf1+ceQBr4SMkvQnBDNDtf4TXpVhVGateu0t918bl30FnbE2m4vNLX+VWe/dpjlb+HugGYzW7uQXH98HPEYw==}
    engines: {node: '>=4'}

  has-flag@4.0.0:
    resolution: {integrity: sha512-EykJT/Q1KjTWctppgIAgfSO0tKVuZUjhgMr17kqTumMl6Afv3EISleU7qZUzoXDFTAHTDC4NOoG/ZxU3EvlMPQ==}
    engines: {node: '>=8'}

  has-property-descriptors@1.0.2:
    resolution: {integrity: sha512-55JNKuIW+vq4Ke1BjOTjM2YctQIvCT7GFzHwmfZPGo5wnrgkid0YQtnAleFSqumZm4az3n2BS+erby5ipJdgrg==}

  has-proto@1.0.3:
    resolution: {integrity: sha512-SJ1amZAJUiZS+PhsVLf5tGydlaVB8EdFpaSO4gmiUKUOxk8qzn5AIy4ZeJUmh22znIdk/uMAUT2pl3FxzVUH+Q==}
    engines: {node: '>= 0.4'}

  has-symbols@1.0.3:
    resolution: {integrity: sha512-l3LCuF6MgDNwTDKkdYGEihYjt5pRPbEg46rtlmnSPlUbgmB8LOIrKJbYYFBSbnPaJexMKtiPO8hmeRjRz2Td+A==}
    engines: {node: '>= 0.4'}

  has-tostringtag@1.0.2:
    resolution: {integrity: sha512-NqADB8VjPFLM2V0VvHUewwwsw0ZWBaIdgo+ieHtK3hasLz4qeCRjYcqfB6AQrBggRKppKF8L52/VqdVsO47Dlw==}
    engines: {node: '>= 0.4'}

  hasown@2.0.2:
    resolution: {integrity: sha512-0hJU9SCPvmMzIBdZFqNPXWa6dqh7WdH0cII9y+CyS8rG3nL48Bclra9HmKhVVUHyPWNH5Y7xDwAB7bfgSjkUMQ==}
    engines: {node: '>= 0.4'}

  hast-util-parse-selector@2.2.5:
    resolution: {integrity: sha512-7j6mrk/qqkSehsM92wQjdIgWM2/BW61u/53G6xmC8i1OmEdKLHbk419QKQUjz6LglWsfqoiHmyMRkP1BGjecNQ==}

  hastscript@6.0.0:
    resolution: {integrity: sha512-nDM6bvd7lIqDUiYEiu5Sl/+6ReP0BMk/2f4U/Rooccxkj0P5nm+acM5PrGJ/t5I8qPGiqZSE6hVAwZEdZIvP4w==}

  highlight.js@10.7.3:
    resolution: {integrity: sha512-tzcUFauisWKNHaRkN4Wjl/ZA07gENAjFl3J/c480dprkGTg5EQstgaNFqBfUqCq54kZRIEcreTsAgF/m2quD7A==}

  highlightjs-vue@1.0.0:
    resolution: {integrity: sha512-PDEfEF102G23vHmPhLyPboFCD+BkMGu+GuJe2d9/eH4FsCwvgBpnc9n0pGE+ffKdph38s6foEZiEjdgHdzp+IA==}

  hosted-git-info@2.8.9:
    resolution: {integrity: sha512-mxIDAb9Lsm6DoOJ7xH+5+X4y1LU/4Hi50L9C5sIswK3JzULS4bwk1FvjdBgvYR4bzT4tuUQiC15FE2f5HbLvYw==}

  html-encoding-sniffer@4.0.0:
    resolution: {integrity: sha512-Y22oTqIU4uuPgEemfz7NDJz6OeKf12Lsu+QC+s3BVpda64lTiMYCyGwg5ki4vFxkMwQdeZDl2adZoqUgdFuTgQ==}
    engines: {node: '>=18'}

  html-escaper@2.0.2:
    resolution: {integrity: sha512-H2iMtd0I4Mt5eYiapRdIDjp+XzelXQ0tFE4JS7YFwFevXXMmOp9myNrUvCg0D6ws8iqkRPBfKHgbwig1SmlLfg==}

  http-proxy-agent@7.0.2:
    resolution: {integrity: sha512-T1gkAiYYDWYx3V5Bmyu7HcfcvL7mUrTWiM6yOfa3PIphViJ/gFPbvidQ+veqSOHci/PxBcDabeUNCzpOODJZig==}
    engines: {node: '>= 14'}

  https-proxy-agent@7.0.5:
    resolution: {integrity: sha512-1e4Wqeblerz+tMKPIq2EMGiiWW1dIjZOksyHWSUm1rmuvw/how9hBHZ38lAGj5ID4Ik6EdkOw7NmWPy6LAwalw==}
    engines: {node: '>= 14'}

  human-id@1.0.2:
    resolution: {integrity: sha512-UNopramDEhHJD+VR+ehk8rOslwSfByxPIZyJRfV739NDhN5LF1fa1MqnzKm2lGTQRjNrjK19Q5fhkgIfjlVUKw==}

  human-signals@2.1.0:
    resolution: {integrity: sha512-B4FFZ6q/T2jhhksgkbEW3HBvWIfDW85snkQgawt07S7J5QXTk6BkNV+0yAeZrM5QpMAdYlocGoljn0sJ/WQkFw==}
    engines: {node: '>=10.17.0'}

  human-signals@5.0.0:
    resolution: {integrity: sha512-AXcZb6vzzrFAUE61HnN4mpLqd/cSIwNQjtNWR0euPm6y0iqx3G4gOXaIDdtdDwZmhwe82LA6+zinmW4UBWVePQ==}
    engines: {node: '>=16.17.0'}

  husky@9.0.11:
    resolution: {integrity: sha512-AB6lFlbwwyIqMdHYhwPe+kjOC3Oc5P3nThEoW/AaO2BX3vJDjWPFxYLxokUZOo6RNX20He3AaT8sESs9NJcmEw==}
    engines: {node: '>=18'}
    hasBin: true

  iconv-lite@0.4.24:
    resolution: {integrity: sha512-v3MXnZAcvnywkTUEZomIActle7RXXeedOR31wwl7VlyoXO4Qi9arvSenNQWne1TcRwhCL1HwLI21bEqdpj8/rA==}
    engines: {node: '>=0.10.0'}

  iconv-lite@0.6.3:
    resolution: {integrity: sha512-4fCk79wshMdzMp2rH06qWrJE4iolqLhCUH+OiuIgU++RB0+94NlDL81atO7GX55uUKueo0txHNtvEyI6D7WdMw==}
    engines: {node: '>=0.10.0'}

  ignore@5.3.2:
    resolution: {integrity: sha512-hsBTNUqQTDwkWtcdYI2i06Y/nUBEsNEDJKjWdigLvegy8kDuJAS8uRlpkkcQpyEXL0Z/pjDy5HBmMjRCJ2gq+g==}
    engines: {node: '>= 4'}

  import-fresh@3.3.0:
    resolution: {integrity: sha512-veYYhQa+D1QBKznvhUHxb8faxlrwUnxseDAbAp457E0wLNio2bOSKnjYDhMj+YiAq61xrMGhQk9iXVk5FzgQMw==}
    engines: {node: '>=6'}

  import-lazy@4.0.0:
    resolution: {integrity: sha512-rKtvo6a868b5Hu3heneU+L4yEQ4jYKLtjpnPeUdK7h0yzXGmyBTypknlkCvHFBqfX9YlorEiMM6Dnq/5atfHkw==}
    engines: {node: '>=8'}

  imurmurhash@0.1.4:
    resolution: {integrity: sha512-JmXMZ6wuvDmLiHEml9ykzqO6lwFbof0GG4IkcGaENdCRDDmMVnny7s5HsIgHCbaq0w2MyPhDqkhTUgS2LU2PHA==}
    engines: {node: '>=0.8.19'}

  indent-string@4.0.0:
    resolution: {integrity: sha512-EdDDZu4A2OyIK7Lr/2zG+w5jmbuk1DVBnEwREQvBzspBJkCEbRa8GxU1lghYcaGJCnRWibjDXlq779X1/y5xwg==}
    engines: {node: '>=8'}

  internal-slot@1.0.7:
    resolution: {integrity: sha512-NGnrKwXzSms2qUUih/ILZ5JBqNTSa1+ZmP6flaIp6KmSElgE9qdndzS3cqjrDovwFdmwsGsLdeFgB6suw+1e9g==}
    engines: {node: '>= 0.4'}

  invariant@2.2.4:
    resolution: {integrity: sha512-phJfQVBuaJM5raOpJjSfkiD6BpbCE4Ns//LaXl6wGYtUBY83nWS6Rf9tXm2e8VaK60JEjYldbPif/A2B1C2gNA==}

  is-alphabetical@1.0.4:
    resolution: {integrity: sha512-DwzsA04LQ10FHTZuL0/grVDk4rFoVH1pjAToYwBrHSxcrBIGQuXrQMtD5U1b0U2XVgKZCTLLP8u2Qxqhy3l2Vg==}

  is-alphanumerical@1.0.4:
    resolution: {integrity: sha512-UzoZUr+XfVz3t3v4KyGEniVL9BDRoQtY7tOyrRybkVNjDFWyo1yhXNGrrBTQxp3ib9BLAWs7k2YKBQsFRkZG9A==}

  is-array-buffer@3.0.4:
    resolution: {integrity: sha512-wcjaerHw0ydZwfhiKbXJWLDY8A7yV7KhjQOpb83hGgGfId/aQa4TOvwyzn2PuswW2gPCYEL/nEAiSVpdOj1lXw==}
    engines: {node: '>= 0.4'}

  is-arrayish@0.2.1:
    resolution: {integrity: sha512-zz06S8t0ozoDXMG+ube26zeCTNXcKIPJZJi8hBrF4idCLms4CG9QtK7qBl1boi5ODzFpjswb5JPmHCbMpjaYzg==}

  is-arrayish@0.3.2:
    resolution: {integrity: sha512-eVRqCvVlZbuw3GrM63ovNSNAeA1K16kaR/LRY/92w0zxQ5/1YzwblUX652i4Xs9RwAGjW9d9y6X88t8OaAJfWQ==}

  is-bigint@1.0.4:
    resolution: {integrity: sha512-zB9CruMamjym81i2JZ3UMn54PKGsQzsJeo6xvN3HJJ4CAsQNB6iRutp2To77OfCNuoxspsIhzaPoO1zyCEhFOg==}

  is-binary-path@2.1.0:
    resolution: {integrity: sha512-ZMERYes6pDydyuGidse7OsHxtbI7WVeUEozgR/g7rd0xUimYNlvZRE/K2MgZTjWy725IfelLeVcEM97mmtRGXw==}
    engines: {node: '>=8'}

  is-boolean-object@1.1.2:
    resolution: {integrity: sha512-gDYaKHJmnj4aWxyj6YHyXVpdQawtVLHU5cb+eztPGczf6cjuTdwve5ZIEfgXqH4e57An1D1AKf8CZ3kYrQRqYA==}
    engines: {node: '>= 0.4'}

  is-callable@1.2.7:
    resolution: {integrity: sha512-1BC0BVFhS/p0qtw6enp8e+8OD0UrK0oFLztSjNzhcKA3WDuJxxAPXzPuPtKkjEY9UUoEWlX/8fgKeu2S8i9JTA==}
    engines: {node: '>= 0.4'}

  is-core-module@2.15.0:
    resolution: {integrity: sha512-Dd+Lb2/zvk9SKy1TGCt1wFJFo/MWBPMX5x7KcvLajWTGuomczdQX61PvY5yK6SVACwpoexWo81IfFyoKY2QnTA==}
    engines: {node: '>= 0.4'}

  is-data-view@1.0.1:
    resolution: {integrity: sha512-AHkaJrsUVW6wq6JS8y3JnM/GJF/9cf+k20+iDzlSaJrinEo5+7vRiteOSwBhHRiAyQATN1AmY4hwzxJKPmYf+w==}
    engines: {node: '>= 0.4'}

  is-date-object@1.0.5:
    resolution: {integrity: sha512-9YQaSxsAiSwcvS33MBk3wTCVnWK+HhF8VZR2jRxehM16QcVOdHqPn4VPHmRK4lSr38n9JriurInLcP90xsYNfQ==}
    engines: {node: '>= 0.4'}

  is-decimal@1.0.4:
    resolution: {integrity: sha512-RGdriMmQQvZ2aqaQq3awNA6dCGtKpiDFcOzrTWrDAT2MiWrKQVPmxLGHl7Y2nNu6led0kEyoX0enY0qXYsv9zw==}

  is-extglob@2.1.1:
    resolution: {integrity: sha512-SbKbANkN603Vi4jEZv49LeVJMn4yGwsbzZworEoyEiutsN3nJYdbO36zfhGJ6QEDpOZIFkDtnq5JRxmvl3jsoQ==}
    engines: {node: '>=0.10.0'}

  is-fullwidth-code-point@3.0.0:
    resolution: {integrity: sha512-zymm5+u+sCsSWyD9qNaejV3DFvhCKclKdizYaJUuHA83RLjb7nSuGnddCHGv0hk+KY7BMAlsWeK4Ueg6EV6XQg==}
    engines: {node: '>=8'}

  is-fullwidth-code-point@4.0.0:
    resolution: {integrity: sha512-O4L094N2/dZ7xqVdrXhh9r1KODPJpFms8B5sGdJLPy664AgvXsreZUyCQQNItZRDlYug4xStLjNp/sz3HvBowQ==}
    engines: {node: '>=12'}

  is-fullwidth-code-point@5.0.0:
    resolution: {integrity: sha512-OVa3u9kkBbw7b8Xw5F9P+D/T9X+Z4+JruYVNapTjPYZYUznQ5YfWeFkOj606XYYW8yugTfC8Pj0hYqvi4ryAhA==}
    engines: {node: '>=18'}

  is-glob@4.0.3:
    resolution: {integrity: sha512-xelSayHH36ZgE7ZWhli7pW34hNbNl8Ojv5KVmkJD4hBdD3th8Tfk9vYasLM+mXWOZhFkgZfxhLSnrwRr4elSSg==}
    engines: {node: '>=0.10.0'}

  is-hexadecimal@1.0.4:
    resolution: {integrity: sha512-gyPJuv83bHMpocVYoqof5VDiZveEoGoFL8m3BXNb2VW8Xs+rz9kqO8LOQ5DH6EsuvilT1ApazU0pyl+ytbPtlw==}

  is-negative-zero@2.0.3:
    resolution: {integrity: sha512-5KoIu2Ngpyek75jXodFvnafB6DJgr3u8uuK0LEZJjrU19DrMD3EVERaR8sjz8CCGgpZvxPl9SuE1GMVPFHx1mw==}
    engines: {node: '>= 0.4'}

  is-number-object@1.0.7:
    resolution: {integrity: sha512-k1U0IRzLMo7ZlYIfzRu23Oh6MiIFasgpb9X76eqfFZAqwH44UI4KTBvBYIZ1dSL9ZzChTB9ShHfLkR4pdW5krQ==}
    engines: {node: '>= 0.4'}

  is-number@7.0.0:
    resolution: {integrity: sha512-41Cifkg6e8TylSpdtTpeLVMqvSBEVzTttHvERD741+pnZ8ANv0004MRL43QKPDlK9cGvNp6NZWZUBlbGXYxxng==}
    engines: {node: '>=0.12.0'}

  is-plain-obj@1.1.0:
    resolution: {integrity: sha512-yvkRyxmFKEOQ4pNXCmJG5AEQNlXJS5LaONXo5/cLdTZdWvsZ1ioJEonLGAosKlMWE8lwUy/bJzMjcw8az73+Fg==}
    engines: {node: '>=0.10.0'}

  is-potential-custom-element-name@1.0.1:
    resolution: {integrity: sha512-bCYeRA2rVibKZd+s2625gGnGF/t7DSqDs4dP7CrLA1m7jKWz6pps0LpYLJN8Q64HtmPKJ1hrN3nzPNKFEKOUiQ==}

  is-regex@1.1.4:
    resolution: {integrity: sha512-kvRdxDsxZjhzUX07ZnLydzS1TU/TJlTUHHY4YLL87e37oUA49DfkLqgy+VjFocowy29cKvcSiu+kIv728jTTVg==}
    engines: {node: '>= 0.4'}

  is-shared-array-buffer@1.0.3:
    resolution: {integrity: sha512-nA2hv5XIhLR3uVzDDfCIknerhx8XUKnstuOERPNNIinXG7v9u+ohXF67vxm4TPTEPU6lm61ZkwP3c9PCB97rhg==}
    engines: {node: '>= 0.4'}

  is-stream@2.0.1:
    resolution: {integrity: sha512-hFoiJiTl63nn+kstHGBtewWSKnQLpyb155KHheA1l39uvtO9nWIop1p3udqPcUd/xbF1VLMO4n7OI6p7RbngDg==}
    engines: {node: '>=8'}

  is-stream@3.0.0:
    resolution: {integrity: sha512-LnQR4bZ9IADDRSkvpqMGvt/tEJWclzklNgSw48V5EAaAeDd6qGvN8ei6k5p0tvxSR171VmGyHuTiAOfxAbr8kA==}
    engines: {node: ^12.20.0 || ^14.13.1 || >=16.0.0}

  is-string@1.0.7:
    resolution: {integrity: sha512-tE2UXzivje6ofPW7l23cjDOMa09gb7xlAqG6jG5ej6uPV32TlWP3NKPigtaGeHNu9fohccRYvIiZMfOOnOYUtg==}
    engines: {node: '>= 0.4'}

  is-subdir@1.2.0:
    resolution: {integrity: sha512-2AT6j+gXe/1ueqbW6fLZJiIw3F8iXGJtt0yDrZaBhAZEG1raiTxKWU+IPqMCzQAXOUCKdA4UDMgacKH25XG2Cw==}
    engines: {node: '>=4'}

  is-symbol@1.0.4:
    resolution: {integrity: sha512-C/CPBqKWnvdcxqIARxyOh4v1UUEOCHpgDa0WYgpKDFMszcrPcffg5uhwSgPCLD2WWxmq6isisz87tzT01tuGhg==}
    engines: {node: '>= 0.4'}

  is-typed-array@1.1.13:
    resolution: {integrity: sha512-uZ25/bUAlUY5fR4OKT4rZQEBrzQWYV9ZJYGGsUmEJ6thodVJ1HX64ePQ6Z0qPWP+m+Uq6e9UugrE38jeYsDSMw==}
    engines: {node: '>= 0.4'}

  is-typedarray@1.0.0:
    resolution: {integrity: sha512-cyA56iCMHAh5CdzjJIa4aohJyeO1YbwLi3Jc35MmRU6poroFjIGZzUzupGiRPOjgHg9TLu43xbpwXk523fMxKA==}

  is-weakref@1.0.2:
    resolution: {integrity: sha512-qctsuLZmIQ0+vSSMfoVvyFe2+GSEvnmZ2ezTup1SBse9+twCCeial6EEi3Nc2KFcf6+qz2FBPnjXsk8xhKSaPQ==}

  is-what@4.1.16:
    resolution: {integrity: sha512-ZhMwEosbFJkA0YhFnNDgTM4ZxDRsS6HqTo7qsZM08fehyRYIYa0yHu5R6mgo1n/8MgaPBXiPimPD77baVFYg+A==}
    engines: {node: '>=12.13'}

  is-windows@1.0.2:
    resolution: {integrity: sha512-eXK1UInq2bPmjyX6e3VHIzMLobc4J94i4AWn+Hpq3OU5KkrRC96OAcR3PRJ/pGu6m8TRnBHP9dkXQVsT/COVIA==}
    engines: {node: '>=0.10.0'}

  isarray@2.0.5:
    resolution: {integrity: sha512-xHjhDr3cNBK0BzdUJSPXZntQUx/mwMS5Rw4A7lPJ90XGAO6ISP/ePDNuo0vhqOZU+UD5JoodwCAAoZQd3FeAKw==}

  isexe@2.0.0:
    resolution: {integrity: sha512-RHxMLp9lnKHGHRng9QFhRCMbYAcVpn69smSGcq3f36xjgVVWThj4qqLbTLlq7Ssj8B+fIQ1EuCEGI2lKsyQeIw==}

  isomorphic-ws@5.0.0:
    resolution: {integrity: sha512-muId7Zzn9ywDsyXgTIafTry2sV3nySZeUDe6YedVd1Hvuuep5AsIlqK+XefWpYTyJG5e503F2xIuT2lcU6rCSw==}
    peerDependencies:
      ws: '>=8.17.1'

  istanbul-lib-coverage@3.2.2:
    resolution: {integrity: sha512-O8dpsF+r0WV/8MNRKfnmrtCWhuKjxrq2w+jpzBL5UZKTi2LeVWnWOmWRxFlesJONmc+wLAGvKQZEOanko0LFTg==}
    engines: {node: '>=8'}

  istanbul-lib-report@3.0.1:
    resolution: {integrity: sha512-GCfE1mtsHGOELCU8e/Z7YWzpmybrx/+dSTfLrvY8qRmaY6zXTKWn6WQIjaAFw069icm6GVMNkgu0NzI4iPZUNw==}
    engines: {node: '>=10'}

  istanbul-lib-source-maps@5.0.6:
    resolution: {integrity: sha512-yg2d+Em4KizZC5niWhQaIomgf5WlL4vOOjZ5xGCmF8SnPE/mDWWXgvRExdcpCgh9lLRRa1/fSYp2ymmbJ1pI+A==}
    engines: {node: '>=10'}

  istanbul-reports@3.1.7:
    resolution: {integrity: sha512-BewmUXImeuRk2YY0PVbxgKAysvhRPUQE0h5QRM++nVWyubKGV0l8qQ5op8+B2DOmwSe63Jivj0BjkPQVf8fP5g==}
    engines: {node: '>=8'}

  jackspeak@3.4.3:
    resolution: {integrity: sha512-OGlZQpz2yfahA/Rd1Y8Cd9SIEsqvXkLVoSw/cgwhnhFMDbsQFeZYoJJ7bIZBS9BcamUW96asq/npPWugM+RQBw==}

  jiti@1.21.6:
    resolution: {integrity: sha512-2yTgeWTWzMWkHu6Jp9NKgePDaYHbntiwvYuuJLbbN9vl7DC9DvXKOB2BC3ZZ92D3cvV/aflH0osDfwpHepQ53w==}
    hasBin: true

  jju@1.4.0:
    resolution: {integrity: sha512-8wb9Yw966OSxApiCt0K3yNJL8pnNeIv+OEq2YMidz4FKP6nonSRoOXc80iXY4JaN2FC11B9qsNmDsm+ZOfMROA==}

  joycon@3.1.1:
    resolution: {integrity: sha512-34wB/Y7MW7bzjKRjUKTa46I2Z7eV62Rkhva+KkopW7Qvv/OSWBqvkSY7vusOPrNuZcUG3tApvdVgNB8POj3SPw==}
    engines: {node: '>=10'}

  js-tokens@4.0.0:
    resolution: {integrity: sha512-RdJUflcE3cUzKiMqQgsCu06FPu9UdIJO0beYbPhHN4k6apgJtifcoCtT9bcxOpYBtpD2kCM6Sbzg4CausW/PKQ==}

  js-tokens@9.0.0:
    resolution: {integrity: sha512-WriZw1luRMlmV3LGJaR6QOJjWwgLUTf89OwT2lUOyjX2dJGBwgmIkbcz+7WFZjrZM635JOIR517++e/67CP9dQ==}

  js-yaml@3.14.1:
    resolution: {integrity: sha512-okMH7OXXJ7YrN9Ok3/SXrnu4iX9yOk+25nqX4imS2npuvTYDmo/QEZoqwZkYaIDk3jVvBOTOIEgEhaLOynBS9g==}
    hasBin: true

  js-yaml@4.1.0:
    resolution: {integrity: sha512-wpxZs9NoxZaJESJGIZTyDEaYpl0FKSA+FB9aJiyemKhMwkxQg63h4T1KJgUGHpTqPDNRcmmYLugrRjJlBtWvRA==}
    hasBin: true

  jsdom@24.0.0:
    resolution: {integrity: sha512-UDS2NayCvmXSXVP6mpTj+73JnNQadZlr9N68189xib2tx5Mls7swlTNao26IoHv46BZJFvXygyRtyXd1feAk1A==}
    engines: {node: '>=18'}
    peerDependencies:
      canvas: ^2.11.2
    peerDependenciesMeta:
      canvas:
        optional: true

  jsesc@3.0.2:
    resolution: {integrity: sha512-xKqzzWXDttJuOcawBt4KnKHHIf5oQ/Cxax+0PWFG+DFDgHNAdi+TXECADI+RYiFUMmx8792xsMbbgXj4CwnP4g==}
    engines: {node: '>=6'}
    hasBin: true

  json-buffer@3.0.1:
    resolution: {integrity: sha512-4bV5BfR2mqfQTJm+V5tPPdf+ZpuhiIvTuAB5g8kcrXOZpTT/QwwVRWBywX1ozr6lEuPdbHxwaJlm9G6mI2sfSQ==}

  json-parse-even-better-errors@2.3.1:
    resolution: {integrity: sha512-xyFwyhro/JEof6Ghe2iz2NcXoj2sloNsWr/XsERDK/oiPCfaNhl5ONfp+jQdAZRQQ0IJWNzH9zIZF7li91kh2w==}

  json-schema-traverse@0.4.1:
    resolution: {integrity: sha512-xbbCH5dCYU5T8LcEhhuh7HJ88HXuW3qsI3Y0zOZFKfZEHcpWiHU/Jxzk629Brsab/mMiHQti9wMP+845RPe3Vg==}

  json-stable-stringify-without-jsonify@1.0.1:
    resolution: {integrity: sha512-Bdboy+l7tA3OGW6FjyFHWkP5LuByj1Tk33Ljyq0axyzdk9//JSi2u3fP1QSmd1KNwq6VOKYGlAu87CisVir6Pw==}

  json5@2.2.3:
    resolution: {integrity: sha512-XmOWe7eyHYH14cLdVPoyg+GOH3rYX++KpzrylJwSW98t3Nk+U8XOl8FWKOgwtzdb8lXGf6zYwDUzeHMWfxasyg==}
    engines: {node: '>=6'}
    hasBin: true

  jsonfile@4.0.0:
    resolution: {integrity: sha512-m6F1R3z8jjlf2imQHS2Qez5sjKWQzbuuhuJ/FKYFRZvPE3PuHcSMVZzfsLhGVOkfd20obL5SWEBew5ShlquNxg==}

  keyv@4.5.4:
    resolution: {integrity: sha512-oxVHkHR/EJf2CNXnWxRLW6mg7JyCCUcG0DtEGmL2ctUo1PNTin1PUil+r/+4r5MpVgC/fn1kjsx7mjSujKqIpw==}

  kind-of@6.0.3:
    resolution: {integrity: sha512-dcS1ul+9tmeD95T+x28/ehLgd9mENa3LsvDTtzm3vyBEO7RPptvAD+t44WVXaUjTBRcrpFeFlC8WCruUR456hw==}
    engines: {node: '>=0.10.0'}

  kleur@4.1.5:
    resolution: {integrity: sha512-o+NO+8WrRiQEE4/7nwRJhN1HWpVmJm511pBHUxPLtp0BUISzlBplORYSmTclCnJvQq2tKu/sgl3xVpkc7ZWuQQ==}
    engines: {node: '>=6'}

  levn@0.4.1:
    resolution: {integrity: sha512-+bT2uH4E5LGE7h/n3evcS/sQlJXCpIp6ym8OWJ5eV6+67Dsql/LaaT7qJBAt2rzfoa/5QBGBhxDix1dMt2kQKQ==}
    engines: {node: '>= 0.8.0'}

  lilconfig@2.1.0:
    resolution: {integrity: sha512-utWOt/GHzuUxnLKxB6dk81RoOeoNeHgbrXiuGk4yyF5qlRz+iIVWu56E2fqGHFrXz0QNUhLB/8nKqvRH66JKGQ==}
    engines: {node: '>=10'}

  lilconfig@3.0.0:
    resolution: {integrity: sha512-K2U4W2Ff5ibV7j7ydLr+zLAkIg5JJ4lPn1Ltsdt+Tz/IjQ8buJ55pZAxoP34lqIiwtF9iAvtLv3JGv7CAyAg+g==}
    engines: {node: '>=14'}

  lilconfig@3.1.2:
    resolution: {integrity: sha512-eop+wDAvpItUys0FWkHIKeC9ybYrTGbU41U5K7+bttZZeohvnY7M9dZ5kB21GNWiFT2q1OoPTvncPCgSOVO5ow==}
    engines: {node: '>=14'}

  lines-and-columns@1.2.4:
    resolution: {integrity: sha512-7ylylesZQ/PV29jhEDl3Ufjo6ZX7gCqJr5F7PKrqc93v7fzSymt1BpwEU8nAUXs8qzzvqhbjhK5QZg6Mt/HkBg==}

  lint-staged@15.2.2:
    resolution: {integrity: sha512-TiTt93OPh1OZOsb5B7k96A/ATl2AjIZo+vnzFZ6oHK5FuTk63ByDtxGQpHm+kFETjEWqgkF95M8FRXKR/LEBcw==}
    engines: {node: '>=18.12.0'}
    hasBin: true

  listr2@8.0.1:
    resolution: {integrity: sha512-ovJXBXkKGfq+CwmKTjluEqFi3p4h8xvkxGQQAQan22YCgef4KZ1mKGjzfGh6PL6AW5Csw0QiQPNuQyH+6Xk3hA==}
    engines: {node: '>=18.0.0'}

  load-tsconfig@0.2.5:
    resolution: {integrity: sha512-IXO6OCs9yg8tMKzfPZ1YmheJbZCiEsnBdcB03l0OcfK9prKnJb96siuHCr5Fl37/yo9DnKU+TLpxzTUspw9shg==}
    engines: {node: ^12.20.0 || ^14.13.1 || >=16.0.0}

  load-yaml-file@0.2.0:
    resolution: {integrity: sha512-OfCBkGEw4nN6JLtgRidPX6QxjBQGQf72q3si2uvqyFEMbycSFFHwAZeXx6cJgFM9wmLrf9zBwCP3Ivqa+LLZPw==}
    engines: {node: '>=6'}

  locate-path@5.0.0:
    resolution: {integrity: sha512-t7hw9pI+WvuwNJXwk5zVHpyhIqzg2qTlklJOf0mVxGSbe3Fp2VieZcduNYjaLDoy6p9uGpQEGWG87WpMKlNq8g==}
    engines: {node: '>=8'}

  locate-path@6.0.0:
    resolution: {integrity: sha512-iPZK6eYjbxRu3uB4/WZ3EsEIMJFMqAoopl3R+zuq0UjcAm/MO6KCweDgPfP3elTztoKP3KtnVHxTn2NHBSDVUw==}
    engines: {node: '>=10'}

  lodash.camelcase@4.3.0:
    resolution: {integrity: sha512-TwuEnCnxbc3rAvhf/LbG7tJUDzhqXyFnv3dtzLOPgCG/hODL7WFnsbwktkD7yUV0RrreP/l1PALq/YSg6VvjlA==}

  lodash.curry@4.1.1:
    resolution: {integrity: sha512-/u14pXGviLaweY5JI0IUzgzF2J6Ne8INyzAZjImcryjgkZ+ebruBxy2/JaOOkTqScddcYtakjhSaeemV8lR0tA==}

  lodash.get@4.4.2:
    resolution: {integrity: sha512-z+Uw/vLuy6gQe8cfaFWD7p0wVv8fJl3mbzXh33RS+0oW2wvUqiRXiQ69gLWSLpgB5/6sU+r6BlQR0MBILadqTQ==}

  lodash.isequal@4.5.0:
    resolution: {integrity: sha512-pDo3lu8Jhfjqls6GkMgpahsF9kCyayhgykjyLMNFTKWrpVdAQtYyB4muAMWozBB4ig/dtWAmsMxLEI8wuz+DYQ==}

  lodash.merge@4.6.2:
    resolution: {integrity: sha512-0KpjqXRVvrYyCsX1swR/XTK0va6VQkQM6MNo7PqW77ByjAhoARA8EfrP1N4+KlKj8YS0ZUCtRT/YUuhyYDujIQ==}

  lodash.sortby@4.7.0:
    resolution: {integrity: sha512-HDWXG8isMntAyRF5vZ7xKuEvOhT4AhlRt/3czTSjvGUxjYCBVRQY48ViDHyfYz9VIoBkW4TMGQNapx+l3RUwdA==}

  lodash.startcase@4.4.0:
    resolution: {integrity: sha512-+WKqsK294HMSc2jEbNgpHpd0JfIBhp7rEV4aqXWqFr6AlXov+SlcgB1Fv01y2kGe3Gc8nMW7VA0SrGuSkRfIEg==}

  lodash@4.17.21:
    resolution: {integrity: sha512-v2kDEe57lecTulaDIuNTPy3Ry4gLGJ6Z1O3vE1krgXZNrsQ+LFTGHVxVjcXPs17LhbZVGedAJv8XZ1tvj5FvSg==}

  log-update@6.1.0:
    resolution: {integrity: sha512-9ie8ItPR6tjY5uYJh8K/Zrv/RMZ5VOlOWvtZdEHYSTFKZfIBPQa9tOAEeAWhd+AnIneLJ22w5fjOYtoutpWq5w==}
    engines: {node: '>=18'}

  loose-envify@1.4.0:
    resolution: {integrity: sha512-lyuxPGr/Wfhrlem2CL/UcnUc1zcqKAImBDzukY7Y5F/yQiNdko6+fRLevlw1HgMySw7f611UIY408EtxRSoK3Q==}
    hasBin: true

  loupe@3.1.1:
    resolution: {integrity: sha512-edNu/8D5MKVfGVFRhFf8aAxiTM6Wumfz5XsaatSxlD3w4R1d/WEKUTydCdPGbl9K7QG/Ca3GnDV2sIKIpXRQcw==}

  lowlight@1.20.0:
    resolution: {integrity: sha512-8Ktj+prEb1RoCPkEOrPMYUN/nCggB7qAWe3a7OpMjWQkh3l2RD5wKRQ+o8Q8YuI9RG/xs95waaI/E6ym/7NsTw==}

  lru-cache@10.4.3:
    resolution: {integrity: sha512-JNAzZcXrCt42VGLuYz0zfAzDfAvJWW6AfYlDBQyDV5DClI2m5sAmK+OIO7s59XfsRsWHp02jAJrRadPRGTt6SQ==}

  lru-cache@4.1.5:
    resolution: {integrity: sha512-sWZlbEP2OsHNkXrMl5GYk/jKk70MBng6UU4YI/qGDYbgf6YbP4EvmqISbXCoJiRKs+1bSpFHVgQxvJ17F2li5g==}

  lru-cache@5.1.1:
    resolution: {integrity: sha512-KpNARQA3Iwv+jTA0utUVVbrh+Jlrr1Fv0e56GGzAFOXN7dk/FviaDW8LHmK52DlcH4WP2n6gI8vN1aesBFgo9w==}

  lru-cache@6.0.0:
    resolution: {integrity: sha512-Jo6dJ04CmSjuznwJSS3pUeWmd/H0ffTlkXXgwZi+eq1UCmqQwCh+eLsYOYCwY991i2Fah4h1BEMCx4qThGbsiA==}
    engines: {node: '>=10'}

  lucide-react@0.460.0:
    resolution: {integrity: sha512-BVtq/DykVeIvRTJvRAgCsOwaGL8Un3Bxh8MbDxMhEWlZay3T4IpEKDEpwt5KZ0KJMHzgm6jrltxlT5eXOWXDHg==}
    peerDependencies:
      react: ^16.5.1 || ^17.0.0 || ^18.0.0 || ^19.0.0-rc

  magic-string@0.30.11:
    resolution: {integrity: sha512-+Wri9p0QHMy+545hKww7YAu5NyzF8iomPL/RQazugQ9+Ez4Ic3mERMd8ZTX5rfK944j+560ZJi8iAwgak1Ac7A==}

  magicast@0.3.4:
    resolution: {integrity: sha512-TyDF/Pn36bBji9rWKHlZe+PZb6Mx5V8IHCSxk7X4aljM4e/vyDvZZYwHewdVaqiA0nb3ghfHU/6AUpDxWoER2Q==}

  make-dir@4.0.0:
    resolution: {integrity: sha512-hXdUTZYIVOt1Ex//jAQi+wTZZpUpwBj/0QsOzqegb3rGMMeJiSEu5xLHnYfBrRV4RH2+OCSOO95Is/7x1WJ4bw==}
    engines: {node: '>=10'}

  make-error@1.3.6:
    resolution: {integrity: sha512-s8UhlNe7vPKomQhC1qFelMokr/Sc3AgNbso3n74mVPA5LTZwkB9NlXf4XPamLxJE8h0gh73rM94xvwRT2CVInw==}

  map-obj@1.0.1:
    resolution: {integrity: sha512-7N/q3lyZ+LVCp7PzuxrJr4KMbBE2hW7BT7YNia330OFxIf4d3r5zVpicP2650l7CPN6RM9zOJRl3NGpqSiw3Eg==}
    engines: {node: '>=0.10.0'}

  map-obj@4.3.0:
    resolution: {integrity: sha512-hdN1wVrZbb29eBGiGjJbeP8JbKjq1urkHJ/LIP/NY48MZ1QVXUsQBV1G1zvYFHn1XE06cwjBsOI2K3Ulnj1YXQ==}
    engines: {node: '>=8'}

  meow@6.1.1:
    resolution: {integrity: sha512-3YffViIt2QWgTy6Pale5QpopX/IvU3LPL03jOTqp6pGj3VjesdO/U8CuHMKpnQr4shCNCM5fd5XFFvIIl6JBHg==}
    engines: {node: '>=8'}

  merge-stream@2.0.0:
    resolution: {integrity: sha512-abv/qOcuPfk3URPfDzmZU1LKmuw8kT+0nIHvKrKgFrwifol/doWcdA4ZqsWQ8ENrFKkd67Mfpo/LovbIUsbt3w==}

  merge2@1.4.1:
    resolution: {integrity: sha512-8q7VEgMJW4J8tcfVPy8g09NcQwZdbwFEqhe/WZkoIzjn/3TGDwtOCYtXGxA3O8tPzpczCCDgv+P2P5y00ZJOOg==}
    engines: {node: '>= 8'}

  micromatch@4.0.5:
    resolution: {integrity: sha512-DMy+ERcEW2q8Z2Po+WNXuw3c5YaUSFjAO5GsJqfEl7UjvtIuFKO6ZrKvcItdy98dwFI2N1tg3zNIdKaQT+aNdA==}
    engines: {node: '>=8.6'}

  micromatch@4.0.7:
    resolution: {integrity: sha512-LPP/3KorzCwBxfeUuZmaR6bG2kdeHSbe0P2tY3FLRU4vYrjYz5hI4QZwV0njUx3jeuKe67YukQ1LSPZBKDqO/Q==}
    engines: {node: '>=8.6'}

  micromatch@4.0.8:
    resolution: {integrity: sha512-PXwfBhYu0hBCPw8Dn0E+WDYb7af3dSLVWKi3HGv84IdF4TyFoC0ysxFd0Goxw7nSv4T/PzEJQxsYsEiFCKo2BA==}
    engines: {node: '>=8.6'}

  mime-db@1.52.0:
    resolution: {integrity: sha512-sPU4uV7dYlvtWJxwwxHD0PuihVNiE7TyAbQ5SWxDCB9mUYvOgroQOwYQQOKPJ8CIbE+1ETVlOoK1UC2nU3gYvg==}
    engines: {node: '>= 0.6'}

  mime-types@2.1.35:
    resolution: {integrity: sha512-ZDY+bPm5zTTF+YpCrAU9nK0UgICYPT0QtT1NZWFv4s++TNkcgVaT0g6+4R2uI4MjQjzysHB1zxuWL50hzaeXiw==}
    engines: {node: '>= 0.6'}

  mimic-fn@2.1.0:
    resolution: {integrity: sha512-OqbOk5oEQeAZ8WXWydlu9HJjz9WVdEIvamMCcXmuqUYjTknH/sqsWvhQ3vgwKFRR1HpjvNBKQ37nbJgYzGqGcg==}
    engines: {node: '>=6'}

  mimic-fn@4.0.0:
    resolution: {integrity: sha512-vqiC06CuhBTUdZH+RYl8sFrL096vA45Ok5ISO6sE/Mr1jRbGH4Csnhi8f3wKVl7x8mO4Au7Ir9D3Oyv1VYMFJw==}
    engines: {node: '>=12'}

  mimic-function@5.0.1:
    resolution: {integrity: sha512-VP79XUPxV2CigYP3jWwAUFSku2aKqBH7uTAapFWCBqutsbmDo96KY5o8uh6U+/YSIn5OxJnXp73beVkpqMIGhA==}
    engines: {node: '>=18'}

  min-indent@1.0.1:
    resolution: {integrity: sha512-I9jwMn07Sy/IwOj3zVkVik2JTvgpaykDZEigL6Rx6N9LbMywwUSMtxET+7lVoDLLd3O3IXwJwvuuns8UB/HeAg==}
    engines: {node: '>=4'}

  minimatch@3.0.8:
    resolution: {integrity: sha512-6FsRAQsxQ61mw+qP1ZzbL9Bc78x2p5OqNgNpnoAFLTrX8n5Kxph0CsnhmKKNXTWjXqU5L0pGPR7hYk+XWZr60Q==}

  minimatch@3.1.2:
    resolution: {integrity: sha512-J7p63hRiAjw1NDEww1W7i37+ByIrOWO5XQQAzZ3VOcL0PNybwpfmV/N05zFAzwQ9USyEcX6t3UO+K5aqBQOIHw==}

  minimatch@9.0.5:
    resolution: {integrity: sha512-G6T0ZX48xgozx7587koeX9Ys2NYy6Gmv//P89sEte9V9whIapMNF4idKxnW2QtCcLiTWlb/wfCabAtAFWhhBow==}
    engines: {node: '>=16 || 14 >=14.17'}

  minimist-options@4.1.0:
    resolution: {integrity: sha512-Q4r8ghd80yhO/0j1O3B2BjweX3fiHg9cdOwjJd2J76Q135c+NDxGCqdYKQ1SKBuFfgWbAUzBfvYjPUEeNgqN1A==}
    engines: {node: '>= 6'}

  minimist@1.2.8:
    resolution: {integrity: sha512-2yyAR8qBkN3YuheJanUpWC5U3bb5osDywNB8RzDVlDwDHbocAJveqqj1u8+SVD7jkWT4yvsHCpWqqWqAxb0zCA==}

  minipass@7.1.2:
    resolution: {integrity: sha512-qOOzS1cBTWYF4BH8fVePDBOO9iptMnGUEZwNc/cMWnTV2nVLZ7VoNWEPHkYczZA0pdoA7dl6e7FL659nX9S2aw==}
    engines: {node: '>=16 || 14 >=14.17'}

  mixme@0.5.10:
    resolution: {integrity: sha512-5H76ANWinB1H3twpJ6JY8uvAtpmFvHNArpilJAjXRKXSDDLPIMoZArw5SH0q9z+lLs8IrMw7Q2VWpWimFKFT1Q==}
    engines: {node: '>= 8.0.0'}

  mkdirp@0.5.6:
    resolution: {integrity: sha512-FP+p8RB8OWpF3YZBCrP5gtADmtXApB5AMLn+vdyA+PyxCjrCs00mjyUozssO33cwDeT3wNGdLxJ5M//YqtHAJw==}
    hasBin: true

  mkdirp@3.0.1:
    resolution: {integrity: sha512-+NsyUUAZDmo6YVHzL/stxSu3t9YS1iljliy3BSDrXJ/dkn1KYdmtZODGGjLcc9XLgVVpH4KshHB8XmZgMhaBXg==}
    engines: {node: '>=10'}
    hasBin: true

  ms@2.0.0:
    resolution: {integrity: sha512-Tpp60P6IUJDTuOq/5Z8cdskzJujfwqfOTkrwIwj7IRISpnkJnT6SyJ4PCPnGMoFjC9ddhal5KVIYtAt97ix05A==}

  ms@2.1.2:
    resolution: {integrity: sha512-sGkPx+VjMtmA6MX27oA4FBFELFCZZ4S4XqeGOXCv68tT+jb3vk/RyaKWP0PTKyWtmLSM0b+adUTEvbs1PEaH2w==}

  mz@2.7.0:
    resolution: {integrity: sha512-z81GNO7nnYMEhrGh9LeymoE4+Yr0Wn5McHIZMK5cfQCl+NDX08sCZgUc9/6MHni9IWuFLm1Z3HTCXu2z9fN62Q==}

  nanoid@3.3.7:
    resolution: {integrity: sha512-eSRppjcPIatRIMC1U6UngP8XFcz8MQWGQdt1MTBQ7NaAmvXDfvNxbvWV3x2y6CdEUciCSsDHDQZbhYaB8QEo2g==}
    engines: {node: ^10 || ^12 || ^13.7 || ^14 || >=15.0.1}
    hasBin: true

  natural-compare@1.4.0:
    resolution: {integrity: sha512-OWND8ei3VtNC9h7V60qff3SVobHr996CTwgxubgyQYEpg290h9J0buyECNNJexkFm5sOajh5G116RYA1c8ZMSw==}

  neo-async@2.6.2:
    resolution: {integrity: sha512-Yd3UES5mWCSqR+qNT93S3UoYUkqAZ9lLg8a7g9rimsWmYGK8cVToA4/sF3RrshdyV3sAGMXVUmpMYOw+dLpOuw==}

  next-tick@1.1.0:
    resolution: {integrity: sha512-CXdUiJembsNjuToQvxayPZF9Vqht7hewsvy2sOWafLvi2awflj9mOC6bHIg50orX8IJvWKY9wYQ/zB2kogPslQ==}

  node-fetch@2.7.0:
    resolution: {integrity: sha512-c4FRfUm/dbcWZ7U+1Wq0AwCyFL+3nt2bEw05wfxSz+DWpWsitgmSgYmy2dQdWyKC1694ELPqMs/YzUSNozLt8A==}
    engines: {node: 4.x || >=6.0.0}
    peerDependencies:
      encoding: ^0.1.0
    peerDependenciesMeta:
      encoding:
        optional: true

  node-gyp-build@4.8.1:
    resolution: {integrity: sha512-OSs33Z9yWr148JZcbZd5WiAXhh/n9z8TxQcdMhIOlpN9AhWpLfvVFO73+m77bBABQMaY9XSvIa+qk0jlI7Gcaw==}
    hasBin: true

  node-releases@2.0.18:
    resolution: {integrity: sha512-d9VeXT4SJ7ZeOqGX6R5EM022wpL+eWPooLI+5UpWn2jCT1aosUQEhQP214x33Wkwx3JQMvIm+tIoVOdodFS40g==}

  normalize-package-data@2.5.0:
    resolution: {integrity: sha512-/5CMN3T0R4XTj4DcGaexo+roZSdSFW/0AOOTROrjxzCG1wrWXEsGbRKevjlIL+ZDE4sZlJr5ED4YW0yqmkK+eA==}

  normalize-path@3.0.0:
    resolution: {integrity: sha512-6eZs5Ls3WtCisHWp9S2GUy8dqkpGi4BVSz3GaqiE6ezub0512ESztXUwUB6C6IKbQkY2Pnb/mD4WYojCRwcwLA==}
    engines: {node: '>=0.10.0'}

  normalize-range@0.1.2:
    resolution: {integrity: sha512-bdok/XvKII3nUpklnV6P2hxtMNrCboOjAcyBuQnWEhO665FwrSNRxU+AqpsyvO6LgGYPspN+lu5CLtw4jPRKNA==}
    engines: {node: '>=0.10.0'}

  npm-run-path@4.0.1:
    resolution: {integrity: sha512-S48WzZW777zhNIrn7gxOlISNAqi9ZC/uQFnRdbeIHhZhCA6UqpkOT8T1G7BvfdgP4Er8gF4sUbaS0i7QvIfCWw==}
    engines: {node: '>=8'}

  npm-run-path@5.3.0:
    resolution: {integrity: sha512-ppwTtiJZq0O/ai0z7yfudtBpWIoxM8yE6nHi1X47eFR2EWORqfbu6CnPlNsjeN683eT0qG6H/Pyf9fCcvjnnnQ==}
    engines: {node: ^12.20.0 || ^14.13.1 || >=16.0.0}

  nwsapi@2.2.12:
    resolution: {integrity: sha512-qXDmcVlZV4XRtKFzddidpfVP4oMSGhga+xdMc25mv8kaLUHtgzCDhUxkrN8exkGdTlLNaXj7CV3GtON7zuGZ+w==}

  object-assign@4.1.1:
    resolution: {integrity: sha512-rJgTQnkUnH1sFw8yT6VSU3zD3sWmu6sZhIseY8VX+GRu3P6F7Fu+JNDoXfklElbLJSnc3FUQHVe4cU5hj+BcUg==}
    engines: {node: '>=0.10.0'}

  object-hash@3.0.0:
    resolution: {integrity: sha512-RSn9F68PjH9HqtltsSnqYC1XXoWe9Bju5+213R98cNGttag9q9yAOTzdbsqvIa7aNm5WffBZFpWYr2aWrklWAw==}
    engines: {node: '>= 6'}

  object-inspect@1.13.2:
    resolution: {integrity: sha512-IRZSRuzJiynemAXPYtPe5BoI/RESNYR7TYm50MC5Mqbd3Jmw5y790sErYw3V6SryFJD64b74qQQs9wn5Bg/k3g==}
    engines: {node: '>= 0.4'}

  object-keys@1.1.1:
    resolution: {integrity: sha512-NuAESUOUMrlIXOfHKzD6bpPu3tYt3xvjNdRIQ+FeT0lNb4K8WR70CaDxhuNguS2XG+GjkyMwOzsN5ZktImfhLA==}
    engines: {node: '>= 0.4'}

  object.assign@4.1.5:
    resolution: {integrity: sha512-byy+U7gp+FVwmyzKPYhW2h5l3crpmGsxl7X2s8y43IgxvG4g3QZ6CffDtsNQy1WsmZpQbO+ybo0AlW7TY6DcBQ==}
    engines: {node: '>= 0.4'}

  onetime@5.1.2:
    resolution: {integrity: sha512-kbpaSSGJTWdAY5KPVeMOKXSrPtr8C8C7wodJbcsd51jRnmD+GZu8Y0VoU6Dm5Z4vWr0Ig/1NKuWRKf7j5aaYSg==}
    engines: {node: '>=6'}

  onetime@6.0.0:
    resolution: {integrity: sha512-1FlR+gjXK7X+AsAHso35MnyN5KqGwJRi/31ft6x0M194ht7S+rWAvd7PHss9xSKMzE0asv1pyIHaJYq+BbacAQ==}
    engines: {node: '>=12'}

  onetime@7.0.0:
    resolution: {integrity: sha512-VXJjc87FScF88uafS3JllDgvAm+c/Slfz06lorj2uAY34rlUu0Nt+v8wreiImcrgAjjIHp1rXpTDlLOGw29WwQ==}
    engines: {node: '>=18'}

  optionator@0.9.4:
    resolution: {integrity: sha512-6IpQ7mKUxRcZNLIObR0hz7lxsapSSIYNZJwXPGeF0mTVqGKFIXj1DQcMoT22S3ROcLyY/rz0PWaWZ9ayWmad9g==}
    engines: {node: '>= 0.8.0'}

  os-tmpdir@1.0.2:
    resolution: {integrity: sha512-D2FR03Vir7FIu45XBY20mTb+/ZSWB00sjU9jdQXt83gDrI4Ztz5Fs7/yy74g2N5SVQY4xY1qDr4rNddwYRVX0g==}
    engines: {node: '>=0.10.0'}

  outdent@0.5.0:
    resolution: {integrity: sha512-/jHxFIzoMXdqPzTaCpFzAAWhpkSjZPF4Vsn6jAfNpmbH/ymsmd7Qc6VE9BGn0L6YMj6uwpQLxCECpus4ukKS9Q==}

  p-filter@2.1.0:
    resolution: {integrity: sha512-ZBxxZ5sL2HghephhpGAQdoskxplTwr7ICaehZwLIlfL6acuVgZPm8yBNuRAFBGEqtD/hmUeq9eqLg2ys9Xr/yw==}
    engines: {node: '>=8'}

  p-limit@2.3.0:
    resolution: {integrity: sha512-//88mFWSJx8lxCzwdAABTJL2MyWB12+eIY7MDL2SqLmAkeKU9qxRvWuSyTjm3FUmpBEMuFfckAIqEaVGUDxb6w==}
    engines: {node: '>=6'}

  p-limit@3.1.0:
    resolution: {integrity: sha512-TYOanM3wGwNGsZN2cVTYPArw454xnXj5qmWF1bEoAc4+cU/ol7GVh7odevjp1FNHduHc3KZMcFduxU5Xc6uJRQ==}
    engines: {node: '>=10'}

  p-locate@4.1.0:
    resolution: {integrity: sha512-R79ZZ/0wAxKGu3oYMlz8jy/kbhsNrS7SKZ7PxEHBgJ5+F2mtFW2fK2cOtBh1cHYkQsbzFV7I+EoRKe6Yt0oK7A==}
    engines: {node: '>=8'}

  p-locate@5.0.0:
    resolution: {integrity: sha512-LaNjtRWUBY++zB5nE/NwcaoMylSPk+S+ZHNB1TzdbMJMny6dynpAGt7X/tl/QYq3TIeE6nxHppbo2LGymrG5Pw==}
    engines: {node: '>=10'}

  p-map@2.1.0:
    resolution: {integrity: sha512-y3b8Kpd8OAN444hxfBbFfj1FY/RjtTd8tzYwhUqNYXx0fXx2iX4maP4Qr6qhIKbQXI02wTLAda4fYUbDagTUFw==}
    engines: {node: '>=6'}

  p-try@2.2.0:
    resolution: {integrity: sha512-R4nPAVTAU0B9D35/Gk3uJf/7XYbQcyohSKdvAxIRSNghFl4e71hVoGnBNQz9cWaXxO2I10KTC+3jMdvvoKw6dQ==}
    engines: {node: '>=6'}

  package-json-from-dist@1.0.0:
    resolution: {integrity: sha512-dATvCeZN/8wQsGywez1mzHtTlP22H8OEfPrVMLNr4/eGa+ijtLn/6M5f0dY8UKNrC2O9UCU6SSoG3qRKnt7STw==}

  parent-module@1.0.1:
    resolution: {integrity: sha512-GQ2EWRpQV8/o+Aw8YqtfZZPfNRWZYkbidE9k5rpl/hC3vtHHBfGm2Ifi6qWV+coDGkrUKZAxE3Lot5kcsRlh+g==}
    engines: {node: '>=6'}

  parse-entities@2.0.0:
    resolution: {integrity: sha512-kkywGpCcRYhqQIchaWqZ875wzpS/bMKhz5HnN3p7wveJTkTtyAB/AlnS0f8DFSqYW1T82t6yEAkEcB+A1I3MbQ==}

  parse-json@5.2.0:
    resolution: {integrity: sha512-ayCKvm/phCGxOkYRSCM82iDwct8/EonSEgCSxWxD7ve6jHggsFl4fZVQBPRNgQoKiuV/odhFrGzQXZwbifC8Rg==}
    engines: {node: '>=8'}

  parse5@7.1.2:
    resolution: {integrity: sha512-Czj1WaSVpaoj0wbhMzLmWD69anp2WH7FXMB9n1Sy8/ZFF9jolSQVMu1Ij5WIyGmcBmhk7EOndpO4mIpihVqAXw==}

  partysocket@0.0.25:
    resolution: {integrity: sha512-1oCGA65fydX/FgdnsiBh68buOvfxuteoZVSb3Paci2kRp/7lhF0HyA8EDb5X/O6FxId1e+usPTQNRuzFEvkJbQ==}

  path-exists@4.0.0:
    resolution: {integrity: sha512-ak9Qy5Q7jYb2Wwcey5Fpvg2KoAc/ZIhLSLOSBmRmygPsGwkVVt0fZa0qrtMz+m6tJTAHfZQ8FnmB4MG4LWy7/w==}
    engines: {node: '>=8'}

  path-key@3.1.1:
    resolution: {integrity: sha512-ojmeN0qd+y0jszEtoY48r0Peq5dwMEkIlCOu6Q5f41lfkswXuKtYrhgoTpLnyIcHm24Uhqx+5Tqm2InSwLhE6Q==}
    engines: {node: '>=8'}

  path-key@4.0.0:
    resolution: {integrity: sha512-haREypq7xkM7ErfgIyA0z+Bj4AGKlMSdlQE2jvJo6huWD1EdkKYV+G/T4nq0YEF2vgTT8kqMFKo1uHn950r4SQ==}
    engines: {node: '>=12'}

  path-parse@1.0.7:
    resolution: {integrity: sha512-LDJzPVEEEPR+y48z93A0Ed0yXb8pAByGWo/k5YYdYgpY2/2EsOsksJrq7lOHxryrVOn1ejG6oAp8ahvOIQD8sw==}

  path-scurry@1.11.1:
    resolution: {integrity: sha512-Xa4Nw17FS9ApQFJ9umLiJS4orGjm7ZzwUrwamcGQuHSzDyth9boKDaycYdDcZDuqYATXw4HFXgaqWTctW/v1HA==}
    engines: {node: '>=16 || 14 >=14.18'}

  path-type@4.0.0:
    resolution: {integrity: sha512-gDKb8aZMDeD/tZWs9P6+q0J9Mwkdl6xMV8TjnGP3qJVJ06bdMgkbBlLU8IdfOsIsFz2BW1rNVT3XuNEl8zPAvw==}
    engines: {node: '>=8'}

  pathe@1.1.2:
    resolution: {integrity: sha512-whLdWMYL2TwI08hn8/ZqAbrVemu0LNaNNJZX73O6qaIdCTfXutsLhMkjdENX0qhsQ9uIimo4/aQOmXkoon2nDQ==}

  pathval@2.0.0:
    resolution: {integrity: sha512-vE7JKRyES09KiunauX7nd2Q9/L7lhok4smP9RZTDeD4MVs72Dp2qNFVz39Nz5a0FVEW0BJR6C0DYrq6unoziZA==}
    engines: {node: '>= 14.16'}

  picocolors@1.1.1:
    resolution: {integrity: sha512-xceH2snhtb5M9liqDsmEw56le376mTZkEX/jEb/RxNFyegNul7eNslCXP9FDj/Lcu0X8KEyMceP2ntpaHrDEVA==}

  picomatch@2.3.1:
    resolution: {integrity: sha512-JU3teHTNjmE2VCGFzuY8EXzCDVwEqB2a8fsIvwaStHhAWJEeVd1o1QD80CU6+ZdEXXSLbSsuLwJjkCBWqRQUVA==}
    engines: {node: '>=8.6'}

  pidtree@0.6.0:
    resolution: {integrity: sha512-eG2dWTVw5bzqGRztnHExczNxt5VGsE6OwTeCG3fdUf9KBsZzO3R5OIIIzWR+iZA0NtZ+RDVdaoE2dK1cn6jH4g==}
    engines: {node: '>=0.10'}
    hasBin: true

  pify@2.3.0:
    resolution: {integrity: sha512-udgsAY+fTnvv7kI7aaxbqwWNb0AHiB0qBO89PZKPkoTmGOgdbrHDKD+0B2X4uTfJ/FT1R09r9gTsjUjNJotuog==}
    engines: {node: '>=0.10.0'}

  pify@4.0.1:
    resolution: {integrity: sha512-uB80kBFb/tfd68bVleG9T5GGsGPjJrLAUpR5PZIrhBnIaRTQRjqdJSsIKkOP6OAIFbj7GOrcudc5pNjZ+geV2g==}
    engines: {node: '>=6'}

  pirates@4.0.6:
    resolution: {integrity: sha512-saLsH7WeYYPiD25LDuLRRY/i+6HaPYr6G1OUlN39otzkSTxKnubR9RTxS3/Kk50s1g2JTgFwWQDQyplC5/SHZg==}
    engines: {node: '>= 6'}

  pkg-dir@4.2.0:
    resolution: {integrity: sha512-HRDzbaKjC+AOWVXxAU/x54COGeIv9eb+6CkDSQoNTt4XyWoIJvuPsXizxu/Fr23EiekbtZwmh1IcIG/l/a10GQ==}
    engines: {node: '>=8'}

  portfinder@1.0.32:
    resolution: {integrity: sha512-on2ZJVVDXRADWE6jnQaX0ioEylzgBpQk8r55NE4wjXW1ZxO+BgDlY6DXwj20i0V8eB4SenDQ00WEaxfiIQPcxg==}
    engines: {node: '>= 0.12.0'}

  possible-typed-array-names@1.0.0:
    resolution: {integrity: sha512-d7Uw+eZoloe0EHDIYoe+bQ5WXnGMOpmiZFTuMWCwpjzzkL2nTjcKiAk4hh8TjnGye2TwWOk3UXucZ+3rbmBa8Q==}
    engines: {node: '>= 0.4'}

  postcss-import@15.1.0:
    resolution: {integrity: sha512-hpr+J05B2FVYUAXHeK1YyI267J/dDDhMU6B6civm8hSY1jYJnBXxzKDKDswzJmtLHryrjhnDjqqp/49t8FALew==}
    engines: {node: '>=14.0.0'}
    peerDependencies:
      postcss: ^8.0.0

  postcss-js@4.0.1:
    resolution: {integrity: sha512-dDLF8pEO191hJMtlHFPRa8xsizHaM82MLfNkUHdUtVEV3tgTp5oj+8qbEqYM57SLfc74KSbw//4SeJma2LRVIw==}
    engines: {node: ^12 || ^14 || >= 16}
    peerDependencies:
      postcss: ^8.4.21

  postcss-load-config@4.0.2:
    resolution: {integrity: sha512-bSVhyJGL00wMVoPUzAVAnbEoWyqRxkjv64tUl427SKnPrENtq6hJwUojroMz2VB+Q1edmi4IfrAPpami5VVgMQ==}
    engines: {node: '>= 14'}
    peerDependencies:
      postcss: '>=8.0.9'
      ts-node: '>=9.0.0'
    peerDependenciesMeta:
      postcss:
        optional: true
      ts-node:
        optional: true

  postcss-nested@6.2.0:
    resolution: {integrity: sha512-HQbt28KulC5AJzG+cZtj9kvKB93CFCdLvog1WFLf1D+xmMvPGlBstkpTEZfK5+AN9hfJocyBFCNiqyS48bpgzQ==}
    engines: {node: '>=12.0'}
    peerDependencies:
      postcss: ^8.2.14

  postcss-selector-parser@6.1.2:
    resolution: {integrity: sha512-Q8qQfPiZ+THO/3ZrOrO0cJJKfpYCagtMUkXbnEfmgUjwXg6z/WBeOyS9APBBPCTSiDV+s4SwQGu8yFsiMRIudg==}
    engines: {node: '>=4'}

  postcss-value-parser@4.2.0:
    resolution: {integrity: sha512-1NNCs6uurfkVbeXG4S8JFT9t19m45ICnif8zWLd5oPSZ50QnwMfK+H3jv408d4jw/7Bttv5axS5IiHoLaVNHeQ==}

  postcss@8.4.49:
    resolution: {integrity: sha512-OCVPnIObs4N29kxTjzLfUryOkvZEq+pf8jTF0lg8E7uETuWHA+v7j3c/xJmiqpX450191LlmZfUKkXxkTry7nA==}
    engines: {node: ^10 || ^12 || >=14}

  preferred-pm@3.1.4:
    resolution: {integrity: sha512-lEHd+yEm22jXdCphDrkvIJQU66EuLojPPtvZkpKIkiD+l0DMThF/niqZKJSoU8Vl7iuvtmzyMhir9LdVy5WMnA==}
    engines: {node: '>=10'}

  prelude-ls@1.2.1:
    resolution: {integrity: sha512-vkcDPrRZo1QZLbn5RLGPpg/WmIQ65qoWWhcGKf/b5eplkkarX0m9z8ppCat4mlOqUsWpyNuYgO3VRyrYHSzX5g==}
    engines: {node: '>= 0.8.0'}

  prettier@2.8.8:
    resolution: {integrity: sha512-tdN8qQGvNjw4CHbY+XXk0JgCXn9QiF21a55rBe5LJAU+kDyC4WQn4+awm2Xfk2lQMk5fKup9XgzTZtGkjBdP9Q==}
    engines: {node: '>=10.13.0'}
    hasBin: true

  prismjs@1.27.0:
    resolution: {integrity: sha512-t13BGPUlFDR7wRB5kQDG4jjl7XeuH6jbJGt11JHPL96qwsEHNX2+68tFXqc1/k+/jALsbSWJKUOT/hcYAZ5LkA==}
    engines: {node: '>=6'}

  prismjs@1.29.0:
    resolution: {integrity: sha512-Kx/1w86q/epKcmte75LNrEoT+lX8pBpavuAbvJWRXar7Hz8jrtF+e3vY751p0R8H9HdArwaCTNDDzHg/ScJK1Q==}
    engines: {node: '>=6'}

  promise@7.3.1:
    resolution: {integrity: sha512-nolQXZ/4L+bP/UGlkfaIujX9BKxGwmQ9OT4mOt5yvy8iK1h3wqTEJCijzGANTCCl9nWjY41juyAn2K3Q1hLLTg==}

  property-expr@2.0.6:
    resolution: {integrity: sha512-SVtmxhRE/CGkn3eZY1T6pC8Nln6Fr/lu1mKSgRud0eC73whjGfoAogbn78LkD8aFL0zz3bAFerKSnOl7NlErBA==}

  property-information@5.6.0:
    resolution: {integrity: sha512-YUHSPk+A30YPv+0Qf8i9Mbfe/C0hdPXk1s1jPVToV8pk8BQtpw10ct89Eo7OWkutrwqvT0eicAxlOg3dOAu8JA==}

  pseudomap@1.0.2:
    resolution: {integrity: sha512-b/YwNhb8lk1Zz2+bXXpS/LK9OisiZZ1SNsSLxN1x2OXVEhW2Ckr/7mWE5vrC1ZTiJlD9g19jWszTmJsB+oEpFQ==}

  psl@1.9.0:
    resolution: {integrity: sha512-E/ZsdU4HLs/68gYzgGTkMicWTLPdAftJLfJFlLUAAKZGkStNU72sZjT66SnMDVOfOWY/YAoiD7Jxa9iHvngcag==}

  punycode@2.3.1:
    resolution: {integrity: sha512-vYt7UD1U9Wg6138shLtLOvdAu+8DsC/ilFtEVHcH+wydcSpNE20AfSOduf6MkRFahL5FY7X1oU7nKVZFtfq8Fg==}
    engines: {node: '>=6'}

  querystringify@2.2.0:
    resolution: {integrity: sha512-FIqgj2EUvTa7R50u0rGsyTftzjYmv/a3hO345bZNrqabNqjtgiDMgmo4mkUjd+nzU5oF3dClKqFIPUKybUyqoQ==}

  queue-microtask@1.2.3:
    resolution: {integrity: sha512-NuaNSa6flKT5JaSYQzJok04JzTL1CA6aGhv5rfLW3PgqA+M2ChpZQnAC8h8i4ZFkBS8X5RqkDBHA7r4hej3K9A==}

  quick-lru@4.0.1:
    resolution: {integrity: sha512-ARhCpm70fzdcvNQfPoy49IaanKkTlRWF2JMzqhcJbhSFRZv7nPTvZJdcY7301IPmvW+/p0RgIWnQDLJxifsQ7g==}
    engines: {node: '>=8'}

  ramda@0.30.1:
    resolution: {integrity: sha512-tEF5I22zJnuclswcZMc8bDIrwRHRzf+NqVEmqg50ShAZMP7MWeR/RGDthfM/p+BlqvF2fXAzpn8i+SJcYD3alw==}

  react-base16-styling@0.9.1:
    resolution: {integrity: sha512-1s0CY1zRBOQ5M3T61wetEpvQmsYSNtWEcdYzyZNxKa8t7oDvaOn9d21xrGezGAHFWLM7SHcktPuPTrvoqxSfKw==}

  react-dom@18.3.1:
    resolution: {integrity: sha512-5m4nQKp+rZRb09LNH59GM4BxTh9251/ylbKIbpe7TpGxfJ+9kv6BLkLBXIjjspbgbnIBNqlI23tRnTWT0snUIw==}
    peerDependencies:
      react: ^18.3.1

  react-lifecycles-compat@3.0.4:
    resolution: {integrity: sha512-fBASbA6LnOU9dOU2eW7aQ8xmYBSXUIWr+UmF9b1efZBazGNO+rcXT/icdKnYm2pTwcRylVUYwW7H1PHfLekVzA==}

  react-refresh@0.14.2:
    resolution: {integrity: sha512-jCvmsr+1IUSMUyzOkRcvnVbX3ZYC6g9TDrDbFuFmRDq7PD4yaGbLKNQL6k2jnArV8hjYxh7hVhAZB6s9HDGpZA==}
    engines: {node: '>=0.10.0'}

  react-remove-scroll-bar@2.3.6:
    resolution: {integrity: sha512-DtSYaao4mBmX+HDo5YWYdBWQwYIQQshUV/dVxFxK+KM26Wjwp1gZ6rv6OC3oujI6Bfu6Xyg3TwK533AQutsn/g==}
    engines: {node: '>=10'}
    peerDependencies:
      '@types/react': ^16.8.0 || ^17.0.0 || ^18.0.0
      react: ^16.8.0 || ^17.0.0 || ^18.0.0
    peerDependenciesMeta:
      '@types/react':
        optional: true

  react-remove-scroll@2.6.0:
    resolution: {integrity: sha512-I2U4JVEsQenxDAKaVa3VZ/JeJZe0/2DxPWL8Tj8yLKctQJQiZM52pn/GWFpSp8dftjM3pSAHVJZscAnC/y+ySQ==}
    engines: {node: '>=10'}
    peerDependencies:
      '@types/react': ^16.8.0 || ^17.0.0 || ^18.0.0
      react: ^16.8.0 || ^17.0.0 || ^18.0.0
    peerDependenciesMeta:
      '@types/react':
        optional: true

  react-style-singleton@2.2.1:
    resolution: {integrity: sha512-ZWj0fHEMyWkHzKYUr2Bs/4zU6XLmq9HsgBURm7g5pAVfyn49DgUiNgY2d4lXRlYSiCif9YBGpQleewkcqddc7g==}
    engines: {node: '>=10'}
    peerDependencies:
      '@types/react': ^16.8.0 || ^17.0.0 || ^18.0.0
      react: ^16.8.0 || ^17.0.0 || ^18.0.0
    peerDependenciesMeta:
      '@types/react':
        optional: true

  react-syntax-highlighter@15.6.1:
    resolution: {integrity: sha512-OqJ2/vL7lEeV5zTJyG7kmARppUjiB9h9udl4qHQjjgEos66z00Ia0OckwYfRxCSFrW8RJIBnsBwQsHZbVPspqg==}
    peerDependencies:
      react: '>= 0.14.0'

  react-textarea-autosize@8.3.4:
    resolution: {integrity: sha512-CdtmP8Dc19xL8/R6sWvtknD/eCXkQr30dtvC4VmGInhRsfF8X/ihXCq6+9l9qbxmKRiq407/7z5fxE7cVWQNgQ==}
    engines: {node: '>=10'}
    peerDependencies:
      react: ^16.8.0 || ^17.0.0 || ^18.0.0

  react@18.3.1:
    resolution: {integrity: sha512-wS+hAgJShR0KhEvPJArfuPVN1+Hz1t0Y6n5jLrGQbkb4urgPE/0Rve+1kMB1v/oWgHgm4WIcV+i7F2pTVj+2iQ==}
    engines: {node: '>=0.10.0'}

  read-cache@1.0.0:
    resolution: {integrity: sha512-Owdv/Ft7IjOgm/i0xvNDZ1LrRANRfew4b2prF3OWMQLxLfu3bS8FVhCsrSCMK4lR56Y9ya+AThoTpDCTxCmpRA==}

  read-pkg-up@7.0.1:
    resolution: {integrity: sha512-zK0TB7Xd6JpCLmlLmufqykGE+/TlOePD6qKClNW7hHDKFh/J7/7gCWGR7joEQEW1bKq3a3yUZSObOoWLFQ4ohg==}
    engines: {node: '>=8'}

  read-pkg@5.2.0:
    resolution: {integrity: sha512-Ug69mNOpfvKDAc2Q8DRpMjjzdtrnv9HcSMX+4VsZxD1aZ6ZzrIE7rlzXBtWTyhULSMKg076AW6WR5iZpD0JiOg==}
    engines: {node: '>=8'}

  read-yaml-file@1.1.0:
    resolution: {integrity: sha512-VIMnQi/Z4HT2Fxuwg5KrY174U1VdUIASQVWXXyqtNRtxSr9IYkn1rsI6Tb6HsrHCmB7gVpNwX6JxPTHcH6IoTA==}
    engines: {node: '>=6'}

  readdirp@3.6.0:
    resolution: {integrity: sha512-hOS089on8RduqdbhvQ5Z37A0ESjsqz6qnRcffsMU3495FuTdqSm+7bhJ29JvIOsBDEEnan5DPu9t3To9VRlMzA==}
    engines: {node: '>=8.10.0'}

  redent@3.0.0:
    resolution: {integrity: sha512-6tDA8g98We0zd0GvVeMT9arEOnTw9qM03L9cJXaCjrip1OO764RDBLBfrB4cwzNGDj5OA5ioymC9GkizgWJDUg==}
    engines: {node: '>=8'}

  refractor@3.6.0:
    resolution: {integrity: sha512-MY9W41IOWxxk31o+YvFCNyNzdkc9M20NoZK5vq6jkv4I/uh2zkWcfudj0Q1fovjUQJrNewS9NMzeTtqPf+n5EA==}

  regenerator-runtime@0.14.1:
    resolution: {integrity: sha512-dYnhHh0nJoMfnkZs6GmmhFknAGRrLznOu5nc9ML+EJxGvrx6H7teuevqVqCuPcPK//3eDrrjQhehXVx9cnkGdw==}

  regexp.prototype.flags@1.5.2:
    resolution: {integrity: sha512-NcDiDkTLuPR+++OCKB0nWafEmhg/Da8aUPLPMQbK+bxKKCm1/S5he+AqYa4PlMCVBalb4/yxIRub6qkEx5yJbw==}
    engines: {node: '>= 0.4'}

  require-directory@2.1.1:
    resolution: {integrity: sha512-fGxEI7+wsG9xrvdjsrlmL22OMTTiHRwAMroiEeMgq8gzoLC/PQr7RsRDSTLUg/bZAZtF+TVIkHc6/4RIKrui+Q==}
    engines: {node: '>=0.10.0'}

  require-main-filename@2.0.0:
    resolution: {integrity: sha512-NKN5kMDylKuldxYLSUfrbo5Tuzh4hd+2E8NPPX02mZtn1VuREQToYe/ZdlJy+J3uCpfaiGF05e7B8W0iXbQHmg==}

  requires-port@1.0.0:
    resolution: {integrity: sha512-KigOCHcocU3XODJxsu8i/j8T9tzT4adHiecwORRQ0ZZFcp7ahwXuRU1m+yuO90C5ZUyGeGfocHDI14M3L3yDAQ==}

  resolve-from@4.0.0:
    resolution: {integrity: sha512-pb/MYmXstAkysRFx8piNI1tGFNQIFA3vkE3Gq4EuA1dF6gHp/+vgZqsCGJapvy8N3Q+4o7FwvquPJcnZ7RYy4g==}
    engines: {node: '>=4'}

  resolve-from@5.0.0:
    resolution: {integrity: sha512-qYg9KP24dD5qka9J47d0aVky0N+b4fTU89LN9iDnjB5waksiC49rvMB0PrUJQGoTmH50XPiqOvAjDfaijGxYZw==}
    engines: {node: '>=8'}

  resolve-pkg-maps@1.0.0:
    resolution: {integrity: sha512-seS2Tj26TBVOC2NIc2rOe2y2ZO7efxITtLZcGSOnHHNOQ7CkiUBfw0Iw2ck6xkIhPwLhKNLS8BO+hEpngQlqzw==}

  resolve@1.19.0:
    resolution: {integrity: sha512-rArEXAgsBG4UgRGcynxWIWKFvh/XZCcS8UJdHhwy91zwAvCZIbcs+vAbflgBnNjYMs/i/i+/Ux6IZhML1yPvxg==}

  resolve@1.22.8:
    resolution: {integrity: sha512-oKWePCxqpd6FlLvGV1VU0x7bkPmmCNolxzjMf4NczoDnQcIWrAF+cPtZn5i6n+RfD2d9i0tzpKnG6Yk168yIyw==}
    hasBin: true

  restore-cursor@5.1.0:
    resolution: {integrity: sha512-oMA2dcrw6u0YfxJQXm342bFKX/E4sG9rbTzO9ptUcR/e8A33cHuvStiYOwH7fszkZlZ1z/ta9AAoPk2F4qIOHA==}
    engines: {node: '>=18'}

  reusify@1.0.4:
    resolution: {integrity: sha512-U9nH88a3fc/ekCF1l0/UP1IosiuIjyTh7hBvXVMHYgVcfGvt897Xguj2UOLDeI5BG2m7/uwyaLVT6fbtCwTyzw==}
    engines: {iojs: '>=1.0.0', node: '>=0.10.0'}

  rfdc@1.4.1:
    resolution: {integrity: sha512-q1b3N5QkRUWUl7iyylaaj3kOpIT0N2i9MqIEQXP73GVsN9cw3fdx8X63cEmWhJGi2PPCF23Ijp7ktmd39rawIA==}

  rimraf@5.0.10:
    resolution: {integrity: sha512-l0OE8wL34P4nJH/H2ffoaniAokM2qSmrtXHmlpvYr5AVVX8msAyW0l8NVJFDxlSK4u3Uh/f41cQheDVdnYijwQ==}
    hasBin: true

  rollup@4.20.0:
    resolution: {integrity: sha512-6rbWBChcnSGzIlXeIdNIZTopKYad8ZG8ajhl78lGRLsI2rX8IkaotQhVas2Ma+GPxJav19wrSzvRvuiv0YKzWw==}
    engines: {node: '>=18.0.0', npm: '>=8.0.0'}
    hasBin: true

  rrweb-cssom@0.6.0:
    resolution: {integrity: sha512-APM0Gt1KoXBz0iIkkdB/kfvGOwC4UuJFeG/c+yV7wSc7q96cG/kJ0HiYCnzivD9SB53cLV1MlHFNfOuPaadYSw==}

  run-parallel@1.2.0:
    resolution: {integrity: sha512-5l4VyZR86LZ/lDxZTR6jqL8AFE2S0IFLMP26AbjsLVADxHdhB/c0GUsH+y39UfCi3dzz8OlQuPmnaJOMoDHQBA==}

  safe-array-concat@1.1.2:
    resolution: {integrity: sha512-vj6RsCsWBCf19jIeHEfkRMw8DPiBb+DMXklQ/1SGDHOMlHdPUkZXFQ2YdplS23zESTijAcurb1aSgJA3AgMu1Q==}
    engines: {node: '>=0.4'}

  safe-regex-test@1.0.3:
    resolution: {integrity: sha512-CdASjNJPvRa7roO6Ra/gLYBTzYzzPyyBXxIMdGW3USQLyjWEls2RgW5UBTXaQVp+OrpeCK3bLem8smtmheoRuw==}
    engines: {node: '>= 0.4'}

  safe-stable-stringify@2.5.0:
    resolution: {integrity: sha512-b3rppTKm9T+PsVCBEOUR46GWI7fdOs00VKZ1+9c1EWDaDMvjQc6tUwuFyIprgGgTcWoVHSKrU8H31ZHA2e0RHA==}
    engines: {node: '>=10'}

  safer-buffer@2.1.2:
    resolution: {integrity: sha512-YZo3K82SD7Riyi0E1EQPojLz7kpepnSQI9IyPbHHg1XXXevb5dJI7tpyN2ADxGcQbHG7vcyRHk0cbwqcQriUtg==}

  saxes@6.0.0:
    resolution: {integrity: sha512-xAg7SOnEhrm5zI3puOOKyy1OMcMlIJZYNJY7xLBwSze0UjhPLnWfj2GF2EpT0jmzaJKIWKHLsaSSajf35bcYnA==}
    engines: {node: '>=v12.22.7'}

  scheduler@0.23.2:
    resolution: {integrity: sha512-UOShsPwz7NrMUqhR6t0hWjFduvOzbtv7toDH1/hIrfRNIDBnnBWd0CwJTGvTpngVlmwGCdP9/Zl/tVrDqcuYzQ==}

  semver@5.7.2:
    resolution: {integrity: sha512-cBznnQ9KjJqU67B52RMC65CMarK2600WFnbkcaiwWq3xy/5haFJlshgnpjovMVJ+Hff49d8GEn0b87C5pDQ10g==}
    hasBin: true

  semver@6.3.1:
    resolution: {integrity: sha512-BR7VvDCVHO+q2xBEWskxS6DJE1qRnb7DxzUrogb71CWoSficBxYsiAGd+Kl0mmq/MprG9yArRkyrQxTO6XjMzA==}
    hasBin: true

  semver@7.5.4:
    resolution: {integrity: sha512-1bCSESV6Pv+i21Hvpxp3Dx+pSD8lIPt8uVjRrxAUt/nbswYc+tK6Y2btiULjd4+fnq15PX+nqQDC7Oft7WkwcA==}
    engines: {node: '>=10'}
    hasBin: true

  semver@7.6.3:
    resolution: {integrity: sha512-oVekP1cKtI+CTDvHWYFUcMtsK/00wmAEfyqKfNdARm8u1wNVhSgaX7A8d4UuIlUI5e84iEwOhs7ZPYRmzU9U6A==}
    engines: {node: '>=10'}
    hasBin: true

  set-blocking@2.0.0:
    resolution: {integrity: sha512-KiKBS8AnWGEyLzofFfmvKwpdPzqiy16LvQfK3yv/fVH7Bj13/wl3JSR1J+rfgRE9q7xUJK4qvgS8raSOeLUehw==}

  set-function-length@1.2.2:
    resolution: {integrity: sha512-pgRc4hJ4/sNjWCSS9AmnS40x3bNMDTknHgL5UaMBTMyJnU90EgWh1Rz+MC9eFu4BuN/UwZjKQuY/1v3rM7HMfg==}
    engines: {node: '>= 0.4'}

  set-function-name@2.0.2:
    resolution: {integrity: sha512-7PGFlmtwsEADb0WYyvCMa1t+yke6daIG4Wirafur5kcf+MhUnPms1UeR0CKQdTZD81yESwMHbtn+TR+dMviakQ==}
    engines: {node: '>= 0.4'}

  setimmediate@1.0.5:
    resolution: {integrity: sha512-MATJdZp8sLqDl/68LfQmbP8zKPLQNV6BIZoIgrscFDQ+RsvK/BxeDQOgyxKKoh0y/8h3BqVFnCqQ/gd+reiIXA==}

  shebang-command@1.2.0:
    resolution: {integrity: sha512-EV3L1+UQWGor21OmnvojK36mhg+TyIKDh3iFBKBohr5xeXIhNBcx8oWdgkTEEQ+BEFFYdLRuqMfd5L84N1V5Vg==}
    engines: {node: '>=0.10.0'}

  shebang-command@2.0.0:
    resolution: {integrity: sha512-kHxr2zZpYtdmrN1qDjrrX/Z1rR1kG8Dx+gkpK1G4eXmvXswmcE1hTWBWYUzlraYw1/yZp6YuDY77YtvbN0dmDA==}
    engines: {node: '>=8'}

  shebang-regex@1.0.0:
    resolution: {integrity: sha512-wpoSFAxys6b2a2wHZ1XpDSgD7N9iVjg29Ph9uV/uaP9Ex/KXlkTZTeddxDPSYQpgvzKLGJke2UU0AzoGCjNIvQ==}
    engines: {node: '>=0.10.0'}

  shebang-regex@3.0.0:
    resolution: {integrity: sha512-7++dFhtcx3353uBaq8DDR4NuxBetBzC7ZQOhmTQInHEd6bSrXdiEyzCvG07Z44UYdLShWUyXt5M/yhz8ekcb1A==}
    engines: {node: '>=8'}

  side-channel@1.0.6:
    resolution: {integrity: sha512-fDW/EZ6Q9RiO8eFG8Hj+7u/oW+XrPTIChwCOM2+th2A6OblDtYYIpve9m+KvI9Z4C9qSEXlaGR6bTEYHReuglA==}
    engines: {node: '>= 0.4'}

  siginfo@2.0.0:
    resolution: {integrity: sha512-ybx0WO1/8bSBLEWXZvEd7gMW3Sn3JFlW3TvX1nREbDLRNQNaeNN8WK0meBwPdAaOI7TtRRRJn/Es1zhrrCHu7g==}

  signal-exit@3.0.7:
    resolution: {integrity: sha512-wnD2ZE+l+SPC/uoS0vXeE9L1+0wuaMqKlfz9AMUo38JsyLSBWSFcHR1Rri62LZc12vLr1gb3jl7iwQhgwpAbGQ==}

  signal-exit@4.1.0:
    resolution: {integrity: sha512-bzyZ1e88w9O1iNJbKnOlvYTrWPDl46O1bG0D3XInv+9tkPrxrN8jUUTiFlDkkmKWgn1M6CfIA13SuGqOa9Korw==}
    engines: {node: '>=14'}

  simple-swizzle@0.2.2:
    resolution: {integrity: sha512-JA//kQgZtbuY83m+xT+tXJkmJncGMTFT+C+g2h2R9uxkYIrE2yy9sgmcLhCnw57/WSD+Eh3J97FPEDFnbXnDUg==}

  slash@3.0.0:
    resolution: {integrity: sha512-g9Q1haeby36OSStwb4ntCGGGaKsaVSjQ68fBxoQcutl5fS1vuY18H3wSt3jFyFtrkx+Kz0V1G85A4MyAdDMi2Q==}
    engines: {node: '>=8'}

  slice-ansi@5.0.0:
    resolution: {integrity: sha512-FC+lgizVPfie0kkhqUScwRu1O/lF6NOgJmlCgK+/LYxDCTk8sGelYaHDhFcDN+Sn3Cv+3VSa4Byeo+IMCzpMgQ==}
    engines: {node: '>=12'}

  slice-ansi@7.1.0:
    resolution: {integrity: sha512-bSiSngZ/jWeX93BqeIAbImyTbEihizcwNjFoRUIY/T1wWQsfsm2Vw1agPKylXvQTU7iASGdHhyqRlqQzfz+Htg==}
    engines: {node: '>=18'}

  smartwrap@2.0.2:
    resolution: {integrity: sha512-vCsKNQxb7PnCNd2wY1WClWifAc2lwqsG8OaswpJkVJsvMGcnEntdTCDajZCkk93Ay1U3t/9puJmb525Rg5MZBA==}
    engines: {node: '>=6'}
    hasBin: true

  source-map-js@1.2.1:
    resolution: {integrity: sha512-UXWMKhLOwVKb728IUtQPXxfYU+usdybtUrK/8uGE8CQMvrhOpwvzDBwj0QhSL7MQc7vIsISBG8VQ8+IDQxpfQA==}
    engines: {node: '>=0.10.0'}

  source-map-support@0.5.21:
    resolution: {integrity: sha512-uBHU3L3czsIyYXKX88fdrGovxdSCoTGDRZ6SYXtSRxLZUzHg5P/66Ht6uoUlHu9EZod+inXhKo3qQgwXUT/y1w==}

  source-map@0.6.1:
    resolution: {integrity: sha512-UjgapumWlbMhkBgzT7Ykc5YXUT46F0iKu8SGXq0bcwP5dz/h0Plj6enJqjz1Zbq2l5WaqYnrVbwWOWMyF3F47g==}
    engines: {node: '>=0.10.0'}

  source-map@0.8.0-beta.0:
    resolution: {integrity: sha512-2ymg6oRBpebeZi9UUNsgQ89bhx01TcTkmNTGnNO88imTmbSgy4nfujrgVEFKWpMTEGA11EDkTt7mqObTPdigIA==}
    engines: {node: '>= 8'}

  space-separated-tokens@1.1.5:
    resolution: {integrity: sha512-q/JSVd1Lptzhf5bkYm4ob4iWPjx0KiRe3sRFBNrVqbJkFaBm5vbbowy1mymoPNLRa52+oadOhJ+K49wsSeSjTA==}

  spawndamnit@2.0.0:
    resolution: {integrity: sha512-j4JKEcncSjFlqIwU5L/rp2N5SIPsdxaRsIv678+TZxZ0SRDJTm8JrxJMjE/XuiEZNEir3S8l0Fa3Ke339WI4qA==}

  spdx-correct@3.2.0:
    resolution: {integrity: sha512-kN9dJbvnySHULIluDHy32WHRUu3Og7B9sbY7tsFLctQkIqnMh3hErYgdMjTYuqmcXX+lK5T1lnUt3G7zNswmZA==}

  spdx-exceptions@2.5.0:
    resolution: {integrity: sha512-PiU42r+xO4UbUS1buo3LPJkjlO7430Xn5SVAhdpzzsPHsjbYVflnnFdATgabnLude+Cqu25p6N+g2lw/PFsa4w==}

  spdx-expression-parse@3.0.1:
    resolution: {integrity: sha512-cbqHunsQWnJNE6KhVSMsMeH5H/L9EpymbzqTQ3uLwNCLZ1Q481oWaofqH7nO6V07xlXwY6PhQdQ2IedWx/ZK4Q==}

  spdx-license-ids@3.0.18:
    resolution: {integrity: sha512-xxRs31BqRYHwiMzudOrpSiHtZ8i/GeionCBDSilhYRj+9gIcI8wCZTlXZKu9vZIVqViP3dcp9qE5G6AlIaD+TQ==}

  sprintf-js@1.0.3:
    resolution: {integrity: sha512-D9cPgkvLlV3t3IzL0D0YLvGA9Ahk4PcvVwUbN0dSGr1aP0Nrt4AEnTUbuGvquEC0mA64Gqt1fzirlRs5ibXx8g==}

  stackback@0.0.2:
    resolution: {integrity: sha512-1XMJE5fQo1jGH6Y/7ebnwPOBEkIEnT4QF32d5R1+VXdXveM0IBMJt8zfaxX1P3QhVwrYe+576+jkANtSS2mBbw==}

  std-env@3.7.0:
    resolution: {integrity: sha512-JPbdCEQLj1w5GilpiHAx3qJvFndqybBysA3qUOnznweH4QbNYUsW/ea8QzSrnh0vNsezMMw5bcVool8lM0gwzg==}

  stream-transform@2.1.3:
    resolution: {integrity: sha512-9GHUiM5hMiCi6Y03jD2ARC1ettBXkQBoQAe7nJsPknnI0ow10aXjTnew8QtYQmLjzn974BnmWEAJgCY6ZP1DeQ==}

  string-argv@0.3.2:
    resolution: {integrity: sha512-aqD2Q0144Z+/RqG52NeHEkZauTAUWJO8c6yTftGJKO3Tja5tUgIfmIl6kExvhtxSDP7fXB6DvzkfMpCd/F3G+Q==}
    engines: {node: '>=0.6.19'}

  string-width@4.2.3:
    resolution: {integrity: sha512-wKyQRQpjJ0sIp62ErSZdGsjMJWsap5oRNihHhu6G7JVO/9jIB6UyevL+tXuOqrng8j/cxKTWyWUwvSTriiZz/g==}
    engines: {node: '>=8'}

  string-width@5.1.2:
    resolution: {integrity: sha512-HnLOCR3vjcY8beoNLtcjZ5/nxn2afmME6lhrDrebokqMap+XbeW8n9TXpPDOqdGK5qcI3oT0GKTW6wC7EMiVqA==}
    engines: {node: '>=12'}

  string-width@7.2.0:
    resolution: {integrity: sha512-tsaTIkKW9b4N+AEj+SVA+WhJzV7/zMhcSu78mLKWSk7cXMOSHsBKFWUs0fWwq8QyK3MgJBQRX6Gbi4kYbdvGkQ==}
    engines: {node: '>=18'}

  string.prototype.trim@1.2.9:
    resolution: {integrity: sha512-klHuCNxiMZ8MlsOihJhJEBJAiMVqU3Z2nEXWfWnIqjN0gEFS9J9+IxKozWWtQGcgoa1WUZzLjKPTr4ZHNFTFxw==}
    engines: {node: '>= 0.4'}

  string.prototype.trimend@1.0.8:
    resolution: {integrity: sha512-p73uL5VCHCO2BZZ6krwwQE3kCzM7NKmis8S//xEC6fQonchbum4eP6kR4DLEjQFO3Wnj3Fuo8NM0kOSjVdHjZQ==}

  string.prototype.trimstart@1.0.8:
    resolution: {integrity: sha512-UXSH262CSZY1tfu3G3Secr6uGLCFVPMhIqHjlgCUtCCcgihYc/xKs9djMTMUOb2j1mVSeU8EU6NWc/iQKU6Gfg==}
    engines: {node: '>= 0.4'}

  strip-ansi@6.0.1:
    resolution: {integrity: sha512-Y38VPSHcqkFrCpFnQ9vuSXmquuv5oXOKpGeT6aGrr3o3Gc9AlVa6JBfUSOCnbxGGZF+/0ooI7KrPuUSztUdU5A==}
    engines: {node: '>=8'}

  strip-ansi@7.1.0:
    resolution: {integrity: sha512-iq6eVVI64nQQTRYq2KtEg2d2uU7LElhTJwsH4YzIHZshxlgZms/wIc4VoDQTlG/IvVIrBKG06CrZnp0qv7hkcQ==}
    engines: {node: '>=12'}

  strip-bom@3.0.0:
    resolution: {integrity: sha512-vavAMRXOgBVNF6nyEEmL3DBK19iRpDcoIwW+swQ+CbGiu7lju6t+JklA1MHweoWtadgt4ISVUsXLyDq34ddcwA==}
    engines: {node: '>=4'}

  strip-final-newline@2.0.0:
    resolution: {integrity: sha512-BrpvfNAE3dcvq7ll3xVumzjKjZQ5tI1sEUIKr3Uoks0XUl45St3FlatVqef9prk4jRDzhW6WZg+3bk93y6pLjA==}
    engines: {node: '>=6'}

  strip-final-newline@3.0.0:
    resolution: {integrity: sha512-dOESqjYr96iWYylGObzd39EuNTa5VJxyvVAEm5Jnh7KGo75V43Hk1odPQkNDyXNmUR6k+gEiDVXnjB8HJ3crXw==}
    engines: {node: '>=12'}

  strip-indent@3.0.0:
    resolution: {integrity: sha512-laJTa3Jb+VQpaC6DseHhF7dXVqHTfJPCRDaEbid/drOhgitgYku/letMUqOXFoWV0zIIUbjpdH2t+tYj4bQMRQ==}
    engines: {node: '>=8'}

  strip-json-comments@3.1.1:
    resolution: {integrity: sha512-6fPc+R4ihwqP6N/aIv2f1gMH8lOVtWQHoqC4yK6oSDVVocumAsfCqjkXnqiYMhmMwS/mEHLp7Vehlt3ql6lEig==}
    engines: {node: '>=8'}

  strip-literal@2.1.0:
    resolution: {integrity: sha512-Op+UycaUt/8FbN/Z2TWPBLge3jWrP3xj10f3fnYxf052bKuS3EKs1ZQcVGjnEMdsNVAM+plXRdmjrZ/KgG3Skw==}

  sucrase@3.35.0:
    resolution: {integrity: sha512-8EbVDiu9iN/nESwxeSxDKe0dunta1GOlHufmSSXxMD2z2/tMZpDMpvXQGsc+ajGo8y2uYUmixaSRUc/QPoQ0GA==}
    engines: {node: '>=16 || 14 >=14.17'}
    hasBin: true

  superjson@1.13.3:
    resolution: {integrity: sha512-mJiVjfd2vokfDxsQPOwJ/PtanO87LhpYY88ubI5dUB1Ab58Txbyje3+jpm+/83R/fevaq/107NNhtYBLuoTrFg==}
    engines: {node: '>=10'}

  supports-color@5.5.0:
    resolution: {integrity: sha512-QjVjwdXIt408MIiAqCX4oUKsgU2EqAGzs2Ppkm4aQYbjm+ZEWEcW4SfFNTr4uMNZma0ey4f5lgLrkB0aX0QMow==}
    engines: {node: '>=4'}

  supports-color@7.2.0:
    resolution: {integrity: sha512-qpCAvRl9stuOHveKsn7HncJRvv501qIacKzQlO/+Lwxc9+0q2wLyv4Dfvt80/DPn2pqOBsJdDiogXGR9+OvwRw==}
    engines: {node: '>=8'}

  supports-color@8.1.1:
    resolution: {integrity: sha512-MpUEN2OodtUzxvKQl72cUF7RQ5EiHsGvSsVG0ia9c5RbWGL2CI4C7EpPS8UTBIplnlzZiNuV56w+FuNxy3ty2Q==}
    engines: {node: '>=10'}

  supports-preserve-symlinks-flag@1.0.0:
    resolution: {integrity: sha512-ot0WnXS9fgdkgIcePe6RHNk1WA8+muPa6cSjeR3V8K27q9BB1rTE3R1p7Hv0z1ZyAc8s6Vvv8DIyWf681MAt0w==}
    engines: {node: '>= 0.4'}

  symbol-tree@3.2.4:
    resolution: {integrity: sha512-9QNk5KwDF+Bvz+PyObkmSYjI5ksVUYtjW7AU22r2NKcfLJcXp96hkDWU3+XndOsUb+AQ9QhfzfCT2O+CNWT5Tw==}

  tailwind-merge@2.5.4:
    resolution: {integrity: sha512-0q8cfZHMu9nuYP/b5Shb7Y7Sh1B7Nnl5GqNr1U+n2p6+mybvRtayrQ+0042Z5byvTA8ihjlP8Odo8/VnHbZu4Q==}

  tailwindcss-animate@1.0.7:
    resolution: {integrity: sha512-bl6mpH3T7I3UFxuvDEXLxy/VuFxBk5bbzplh7tXI68mwMokNYd1t9qPBHlnyTwfa4JGC4zP516I1hYYtQ/vspA==}
    peerDependencies:
      tailwindcss: '>=3.0.0 || insiders'

  tailwindcss@3.4.15:
    resolution: {integrity: sha512-r4MeXnfBmSOuKUWmXe6h2CcyfzJCEk4F0pptO5jlnYSIViUkVmsawj80N5h2lO3gwcmSb4n3PuN+e+GC1Guylw==}
    engines: {node: '>=14.0.0'}
    hasBin: true

  term-size@2.2.1:
    resolution: {integrity: sha512-wK0Ri4fOGjv/XPy8SBHZChl8CM7uMc5VML7SqiQ0zG7+J5Vr+RMQDoHa2CNT6KHUnTGIXH34UDMkPzAUyapBZg==}
    engines: {node: '>=8'}

  terser@5.31.0:
    resolution: {integrity: sha512-Q1JFAoUKE5IMfI4Z/lkE/E6+SwgzO+x4tq4v1AyBLRj8VSYvRO6A/rQrPg1yud4g0En9EKI1TvFRF2tQFcoUkg==}
    engines: {node: '>=10'}
    hasBin: true

  test-exclude@7.0.1:
    resolution: {integrity: sha512-pFYqmTw68LXVjeWJMST4+borgQP2AyMNbg1BpZh9LbyhUeNkeaPF9gzfPGUAnSMV3qPYdWUwDIjjCLiSDOl7vg==}
    engines: {node: '>=18'}

  thenify-all@1.6.0:
    resolution: {integrity: sha512-RNxQH/qI8/t3thXJDwcstUO4zeqo64+Uy/+sNVRBx4Xn2OX+OZ9oP+iJnNFqplFra2ZUVeKCSa2oVWi3T4uVmA==}
    engines: {node: '>=0.8'}

  thenify@3.3.1:
    resolution: {integrity: sha512-RVZSIV5IG10Hk3enotrhvz0T9em6cyHBLkH/YAZuKqd8hRkKhSfCGIcP2KUY0EPxndzANBmNllzWPwak+bheSw==}

  tiny-case@1.0.3:
    resolution: {integrity: sha512-Eet/eeMhkO6TX8mnUteS9zgPbUMQa4I6Kkp5ORiBD5476/m+PIRiumP5tmh5ioJpH7k51Kehawy2UDfsnxxY8Q==}

  tinybench@2.9.0:
    resolution: {integrity: sha512-0+DUvqWMValLmha6lr4kD8iAMK1HzV0/aKnCtWb9v9641TnP/MFb7Pc2bxoxQjTXAErryXVgUOfv2YqNllqGeg==}

  tinyexec@0.3.0:
    resolution: {integrity: sha512-tVGE0mVJPGb0chKhqmsoosjsS+qUnJVGJpZgsHYQcGoPlG3B51R3PouqTgEGH2Dc9jjFyOqOpix6ZHNMXp1FZg==}

  tinypool@1.0.0:
    resolution: {integrity: sha512-KIKExllK7jp3uvrNtvRBYBWBOAXSX8ZvoaD8T+7KB/QHIuoJW3Pmr60zucywjAlMb5TeXUkcs/MWeWLu0qvuAQ==}
    engines: {node: ^18.0.0 || >=20.0.0}

  tinyrainbow@1.2.0:
    resolution: {integrity: sha512-weEDEq7Z5eTHPDh4xjX789+fHfF+P8boiFB+0vbWzpbnbsEr/GRaohi/uMKxg8RZMXnl1ItAi/IUHWMsjDV7kQ==}
    engines: {node: '>=14.0.0'}

  tinyspy@3.0.0:
    resolution: {integrity: sha512-q5nmENpTHgiPVd1cJDDc9cVoYN5x4vCvwT3FMilvKPKneCBZAxn2YWQjDF0UMcE9k0Cay1gBiDfTMU0g+mPMQA==}
    engines: {node: '>=14.0.0'}

  tmp@0.0.33:
    resolution: {integrity: sha512-jRCJlojKnZ3addtTOjdIqoRuPEKBvNXcGYqzO6zWZX8KfKEpnGY5jfggJQ3EjKuu8D4bJRr0y+cYJFmYbImXGw==}
    engines: {node: '>=0.6.0'}

  to-fast-properties@2.0.0:
    resolution: {integrity: sha512-/OaKK0xYrs3DmxRYqL/yDc+FxFUVYhDlXMhRmv3z915w2HF1tnN1omB354j8VUGO/hbRzyD6Y3sA7v7GS/ceog==}
    engines: {node: '>=4'}

  to-regex-range@5.0.1:
    resolution: {integrity: sha512-65P7iz6X5yEr1cwcgvQxbbIw7Uk3gOy5dIdtZ4rDveLqhrdJP+Li/Hx6tyK0NEb+2GCyneCMJiGqrADCSNk8sQ==}
    engines: {node: '>=8.0'}

  toml@3.0.0:
    resolution: {integrity: sha512-y/mWCZinnvxjTKYhJ+pYxwD0mRLVvOtdS2Awbgxln6iEnt4rk0yBxeSBHkGJcPucRiG0e55mwWp+g/05rsrd6w==}

  toposort@2.0.2:
    resolution: {integrity: sha512-0a5EOkAUp8D4moMi2W8ZF8jcga7BgZd91O/yabJCFY8az+XSzeGyTKs0Aoo897iV1Nj6guFq8orWDS96z91oGg==}

  tough-cookie@4.1.4:
    resolution: {integrity: sha512-Loo5UUvLD9ScZ6jh8beX1T6sO1w2/MpCRpEP7V280GKMVUQ0Jzar2U3UJPsrdbziLEMMhu3Ujnq//rhiFuIeag==}
    engines: {node: '>=6'}

  tr46@0.0.3:
    resolution: {integrity: sha512-N3WMsuqV66lT30CrXNbEjx4GEwlow3v6rr4mCcv6prnfwhS01rkgyFdjPNBYd9br7LpXV1+Emh01fHnq2Gdgrw==}

  tr46@1.0.1:
    resolution: {integrity: sha512-dTpowEjclQ7Kgx5SdBkqRzVhERQXov8/l9Ft9dVM9fmg0W0KQSVaXX9T4i6twCPNtYiZM53lpSSUAwJbFPOHxA==}

  tr46@5.0.0:
    resolution: {integrity: sha512-tk2G5R2KRwBd+ZN0zaEXpmzdKyOYksXwywulIX95MBODjSzMIuQnQ3m8JxgbhnL1LeVo7lqQKsYa1O3Htl7K5g==}
    engines: {node: '>=18'}

  tree-kill@1.2.2:
    resolution: {integrity: sha512-L0Orpi8qGpRG//Nd+H90vFB+3iHnue1zSSGmNOOCh1GLJ7rUKVwV2HvijphGQS2UmhUZewS9VgvxYIdgr+fG1A==}
    hasBin: true

  trim-newlines@3.0.1:
    resolution: {integrity: sha512-c1PTsA3tYrIsLGkJkzHF+w9F2EyxfXGo4UyJc4pFL++FMjnq0HJS69T3M7d//gKrFKwy429bouPescbjecU+Zw==}
    engines: {node: '>=8'}

  ts-api-utils@1.4.0:
    resolution: {integrity: sha512-032cPxaEKwM+GT3vA5JXNzIaizx388rhsSW79vGRNGXfRRAdEAn2mvk36PvK5HnOchyWZ7afLEXqYCvPCrzuzQ==}
    engines: {node: '>=16'}
    peerDependencies:
      typescript: '>=4.2.0'

  ts-interface-checker@0.1.13:
    resolution: {integrity: sha512-Y/arvbn+rrz3JCKl9C4kVNfTfSm2/mEp5FSz5EsZSANGPSlQrpRI5M4PKF+mJnE52jOO90PnPSc3Ur3bTQw0gA==}

  ts-node@10.9.2:
    resolution: {integrity: sha512-f0FFpIdcHgn8zcPSbf1dRevwt047YMnaiJM3u2w2RewrB+fob/zePZcrOyQoLMMO7aBIddLcQIEK5dYjkLnGrQ==}
    hasBin: true
    peerDependencies:
      '@swc/core': '>=1.2.50'
      '@swc/wasm': '>=1.2.50'
      '@types/node': '*'
      typescript: '>=2.7'
    peerDependenciesMeta:
      '@swc/core':
        optional: true
      '@swc/wasm':
        optional: true

  tslib@2.7.0:
    resolution: {integrity: sha512-gLXCKdN1/j47AiHiOkJN69hJmcbGTHI0ImLmbYLHykhgeN0jVGola9yVjFgzCUklsZQMW55o+dW7IXv3RCXDzA==}

  tsup@8.0.2:
    resolution: {integrity: sha512-NY8xtQXdH7hDUAZwcQdY/Vzlw9johQsaqf7iwZ6g1DOUlFYQ5/AtVAjTvihhEyeRlGo4dLRVHtrRaL35M1daqQ==}
    engines: {node: '>=18'}
    hasBin: true
    peerDependencies:
      '@microsoft/api-extractor': ^7.36.0
      '@swc/core': ^1
      postcss: ^8.4.12
      typescript: '>=4.5.0'
    peerDependenciesMeta:
      '@microsoft/api-extractor':
        optional: true
      '@swc/core':
        optional: true
      postcss:
        optional: true
      typescript:
        optional: true

  tsx@4.17.0:
    resolution: {integrity: sha512-eN4mnDA5UMKDt4YZixo9tBioibaMBpoxBkD+rIPAjVmYERSG0/dWEY1CEFuV89CgASlKL499q8AhmkMnnjtOJg==}
    engines: {node: '>=18.0.0'}
    hasBin: true

  tty-table@4.2.3:
    resolution: {integrity: sha512-Fs15mu0vGzCrj8fmJNP7Ynxt5J7praPXqFN0leZeZBXJwkMxv9cb2D454k1ltrtUSJbZ4yH4e0CynsHLxmUfFA==}
    engines: {node: '>=8.0.0'}
    hasBin: true

  turbo-darwin-64@2.0.11:
    resolution: {integrity: sha512-YlHEEhcm+jI1BSZoLugGHUWDfRXaNaQIv7tGQBfadYjo9kixBnqoTOU6s1ubOrQMID+lizZZQs79GXwqM6vohg==}
    cpu: [x64]
    os: [darwin]

  turbo-darwin-arm64@2.0.11:
    resolution: {integrity: sha512-K/YW+hWzRQ/wGmtffxllH4M1tgy8OlwgXODrIiAGzkSpZl9+pIsem/F86UULlhsIeavBYK/LS5+dzV3DPMjJ9w==}
    cpu: [arm64]
    os: [darwin]

  turbo-linux-64@2.0.11:
    resolution: {integrity: sha512-mv8CwGP06UPweMh1Vlp6PI6OWnkuibxfIJ4Vlof7xqjohAaZU5FLqeOeHkjQflH/6YrCVuS9wrK0TFOu+meTtA==}
    cpu: [x64]
    os: [linux]

  turbo-linux-arm64@2.0.11:
    resolution: {integrity: sha512-wLE5tl4oriTmHbuayc0ki0csaCplmVLj+uCWtecM/mfBuZgNS9ICNM9c4sB+Cfl5tlBBFeepqRNgvRvn8WeVZg==}
    cpu: [arm64]
    os: [linux]

  turbo-windows-64@2.0.11:
    resolution: {integrity: sha512-tja3zvVCSWu3HizOoeQv0qDJ+GeWGWRFOOM6a8i3BYnXLgGKAaDZFcjwzgC50tWiAw4aowIVR4OouwIyRhLBaQ==}
    cpu: [x64]
    os: [win32]

  turbo-windows-arm64@2.0.11:
    resolution: {integrity: sha512-sYjXP6k94Bqh99R+y3M1Ks6LRIEZybMz+7enA8GKl6JJ2ZFaXxTnS6q+/2+ii1+rRwxohj5OBb4gxODcF8Jd4w==}
    cpu: [arm64]
    os: [win32]

  turbo@2.0.11:
    resolution: {integrity: sha512-imDlFFAvitbCm1JtDFJ6eG882qwxHUmVT2noPb3p2jq5o5DuXOchMbkVS9kUeC3/4WpY5N0GBZ3RvqNyjHZw1Q==}
    hasBin: true

  tweetnacl@1.0.3:
    resolution: {integrity: sha512-6rt+RN7aOi1nGMyC4Xa5DdYiukl2UWCbcJft7YhxReBGQD7OAM8Pbxw6YMo4r2diNEA8FEmu32YOn9rhaiE5yw==}

  type-check@0.4.0:
    resolution: {integrity: sha512-XleUoc9uwGXqjWwXaUTZAmzMcFZ5858QA2vvx1Ur5xIcixXIP+8LnFDgRplU30us6teqdlskFfu+ae4K79Ooew==}
    engines: {node: '>= 0.8.0'}

  type-fest@0.13.1:
    resolution: {integrity: sha512-34R7HTnG0XIJcBSn5XhDd7nNFPRcXYRZrBB2O2jdKqYODldSzBAqzsWoZYYvduky73toYS/ESqxPvkDf/F0XMg==}
    engines: {node: '>=10'}

  type-fest@0.6.0:
    resolution: {integrity: sha512-q+MB8nYR1KDLrgr4G5yemftpMC7/QLqVndBmEEdqzmNj5dcFOO4Oo8qlwZE3ULT3+Zim1F8Kq4cBnikNhlCMlg==}
    engines: {node: '>=8'}

  type-fest@0.8.1:
    resolution: {integrity: sha512-4dbzIzqvjtgiM5rw1k5rEHtBANKmdudhGyBEajN01fEyhaAIhsoKNy6y7+IN93IfpFtwY9iqi7kD+xwKhQsNJA==}
    engines: {node: '>=8'}

  type-fest@2.19.0:
    resolution: {integrity: sha512-RAH822pAdBgcNMAfWnCBU3CFZcfZ/i1eZjwFU/dsLKumyuuP3niueg2UAukXYF0E2AAoc82ZSSf9J0WQBinzHA==}
    engines: {node: '>=12.20'}

  type-fest@4.26.1:
    resolution: {integrity: sha512-yOGpmOAL7CkKe/91I5O3gPICmJNLJ1G4zFYVAsRHg7M64biSnPtRj0WNQt++bRkjYOqjWXrhnUw1utzmVErAdg==}
    engines: {node: '>=16'}

  type@2.7.3:
    resolution: {integrity: sha512-8j+1QmAbPvLZow5Qpi6NCaN8FB60p/6x8/vfNqOk/hC+HuvFZhL4+WfekuhQLiqFZXOgQdrs3B+XxEmCc6b3FQ==}

  typed-array-buffer@1.0.2:
    resolution: {integrity: sha512-gEymJYKZtKXzzBzM4jqa9w6Q1Jjm7x2d+sh19AdsD4wqnMPDYyvwpsIc2Q/835kHuo3BEQ7CjelGhfTsoBb2MQ==}
    engines: {node: '>= 0.4'}

  typed-array-byte-length@1.0.1:
    resolution: {integrity: sha512-3iMJ9q0ao7WE9tWcaYKIptkNBuOIcZCCT0d4MRvuuH88fEoEH62IuQe0OtraD3ebQEoTRk8XCBoknUNc1Y67pw==}
    engines: {node: '>= 0.4'}

  typed-array-byte-offset@1.0.2:
    resolution: {integrity: sha512-Ous0vodHa56FviZucS2E63zkgtgrACj7omjwd/8lTEMEPFFyjfixMZ1ZXenpgCFBBt4EC1J2XsyVS2gkG0eTFA==}
    engines: {node: '>= 0.4'}

  typed-array-length@1.0.6:
    resolution: {integrity: sha512-/OxDN6OtAk5KBpGb28T+HZc2M+ADtvRxXrKKbUwtsLgdoxgX13hyy7ek6bFRl5+aBs2yZzB0c4CnQfAtVypW/g==}
    engines: {node: '>= 0.4'}

<<<<<<< HEAD
  typescript-eslint@8.15.0:
    resolution: {integrity: sha512-wY4FRGl0ZI+ZU4Jo/yjdBu0lVTSML58pu6PgGtJmCufvzfV565pUF6iACQt092uFOd49iLOTX/sEVmHtbSrS+w==}
    engines: {node: ^18.18.0 || ^20.9.0 || >=21.1.0}
    peerDependencies:
      eslint: ^8.57.0 || ^9.0.0
      typescript: '*'
    peerDependenciesMeta:
      typescript:
        optional: true
=======
  typedarray-to-buffer@3.1.5:
    resolution: {integrity: sha512-zdu8XMNEDepKKR+XYOXAVPtWui0ly0NtohUscw+UmaHiAWT8hrV1rr//H6V+0DvJ3OQ19S979M0laLfX8rm82Q==}
>>>>>>> f1fcb414

  typescript@5.4.2:
    resolution: {integrity: sha512-+2/g0Fds1ERlP6JsakQQDXjZdZMM+rqpamFZJEKh4kwTIn3iDkgKtby0CeNd5ATNZ4Ry1ax15TMx0W2V+miizQ==}
    engines: {node: '>=14.17'}
    hasBin: true

  typescript@5.4.5:
    resolution: {integrity: sha512-vcI4UpRgg81oIRUFwR0WSIHKt11nJ7SAVlYNIu+QpqeyXP+gpQJy/Z4+F0aGxSE4MqwjyXvW/TzgkLAx2AGHwQ==}
    engines: {node: '>=14.17'}
    hasBin: true

  typescript@5.6.2:
    resolution: {integrity: sha512-NW8ByodCSNCwZeghjN3o+JX5OFH0Ojg6sadjEKY4huZ52TqbJTJnDo5+Tw98lSy63NZvi4n+ez5m2u5d4PkZyw==}
    engines: {node: '>=14.17'}
    hasBin: true

  ua-parser-js@1.0.39:
    resolution: {integrity: sha512-k24RCVWlEcjkdOxYmVJgeD/0a1TiSpqLg+ZalVGV9lsnr4yqu0w7tX/x2xX6G4zpkgQnRf89lxuZ1wsbjXM8lw==}
    hasBin: true

  uglify-js@3.19.3:
    resolution: {integrity: sha512-v3Xu+yuwBXisp6QYTcH4UbH+xYJXqnq2m/LtQVWKWzYc1iehYnLixoQDN9FH6/j9/oybfd6W9Ghwkl8+UMKTKQ==}
    engines: {node: '>=0.8.0'}
    hasBin: true

  unbox-primitive@1.0.2:
    resolution: {integrity: sha512-61pPlCD9h51VoreyJ0BReideM3MDKMKnh6+V9L08331ipq6Q8OFXZYiqP6n/tbHx4s5I9uRhcye6BrbkizkBDw==}

  undici-types@6.19.8:
    resolution: {integrity: sha512-ve2KP6f/JnbPBFyobGHuerC9g1FYGn/F8n1LWTwNxCEzd6IfqTwUQcNXgEtmmQ6DlRrC1hrSrBnCZPokRrDHjw==}

  universalify@0.1.2:
    resolution: {integrity: sha512-rBJeI5CXAlmy1pV+617WB9J63U6XcazHHF2f2dbJix4XzpUF0RS3Zbj0FGIOCAva5P/d/GBOYaACQ1w+0azUkg==}
    engines: {node: '>= 4.0.0'}

  universalify@0.2.0:
    resolution: {integrity: sha512-CJ1QgKmNg3CwvAv/kOFmtnEN05f0D/cn9QntgNOQlQF9dgvVTHj3t+8JPdjqawCHk7V/KA+fbUqzZ9XWhcqPUg==}
    engines: {node: '>= 4.0.0'}

  update-browserslist-db@1.1.1:
    resolution: {integrity: sha512-R8UzCaa9Az+38REPiJ1tXlImTJXlVfgHZsglwBD/k6nj76ctsH1E3q4doGrukiLQd3sGQYu56r5+lo5r94l29A==}
    hasBin: true
    peerDependencies:
      browserslist: '>= 4.21.0'

  uri-js@4.4.1:
    resolution: {integrity: sha512-7rKUyy33Q1yc98pQ1DAmLtwX109F7TIfWlW1Ydo8Wl1ii1SeHieeh0HHfPeL2fMXK6z0s8ecKs9frCuLJvndBg==}

  url-parse@1.5.10:
    resolution: {integrity: sha512-WypcfiRhfeUP9vvF0j6rw0J3hrWrw6iZv3+22h6iRMJ/8z1Tj6XfLP4DsUix5MhMPnXpiHDoKyoZ/bdCkwBCiQ==}

  use-callback-ref@1.3.2:
    resolution: {integrity: sha512-elOQwe6Q8gqZgDA8mrh44qRTQqpIHDcZ3hXTLjBe1i4ph8XpNJnO+aQf3NaG+lriLopI4HMx9VjQLfPQ6vhnoA==}
    engines: {node: '>=10'}
    peerDependencies:
      '@types/react': ^16.8.0 || ^17.0.0 || ^18.0.0
      react: ^16.8.0 || ^17.0.0 || ^18.0.0
    peerDependenciesMeta:
      '@types/react':
        optional: true

  use-composed-ref@1.3.0:
    resolution: {integrity: sha512-GLMG0Jc/jiKov/3Ulid1wbv3r54K9HlMW29IWcDFPEqFkSO2nS0MuefWgMJpeHQ9YJeXDL3ZUF+P3jdXlZX/cQ==}
    peerDependencies:
      react: ^16.8.0 || ^17.0.0 || ^18.0.0

  use-isomorphic-layout-effect@1.1.2:
    resolution: {integrity: sha512-49L8yCO3iGT/ZF9QttjwLF/ZD9Iwto5LnH5LmEdk/6cFmXddqi2ulF0edxTwjj+7mqvpVVGQWvbXZdn32wRSHA==}
    peerDependencies:
      '@types/react': '*'
      react: ^16.8.0 || ^17.0.0 || ^18.0.0
    peerDependenciesMeta:
      '@types/react':
        optional: true

  use-latest@1.2.1:
    resolution: {integrity: sha512-xA+AVm/Wlg3e2P/JiItTziwS7FK92LWrDB0p+hgXloIMuVCeJJ8v6f0eeHyPZaJrM+usM1FkFfbNCrJGs8A/zw==}
    peerDependencies:
      '@types/react': '*'
      react: ^16.8.0 || ^17.0.0 || ^18.0.0
    peerDependenciesMeta:
      '@types/react':
        optional: true

  use-sidecar@1.1.2:
    resolution: {integrity: sha512-epTbsLuzZ7lPClpz2TyryBfztm7m+28DlEv2ZCQ3MDr5ssiwyOwGH/e5F9CkfWjJ1t4clvI58yF822/GUkjjhw==}
    engines: {node: '>=10'}
    peerDependencies:
      '@types/react': ^16.9.0 || ^17.0.0 || ^18.0.0
      react: ^16.8.0 || ^17.0.0 || ^18.0.0
    peerDependenciesMeta:
      '@types/react':
        optional: true

  use-sync-external-store@1.2.2:
    resolution: {integrity: sha512-PElTlVMwpblvbNqQ82d2n6RjStvdSoNe9FG28kNfz3WiXilJm4DdNkEzRhCZuIDwY8U08WVihhGR5iRqAwfDiw==}
    peerDependencies:
      react: ^16.8.0 || ^17.0.0 || ^18.0.0

  utf-8-validate@5.0.10:
    resolution: {integrity: sha512-Z6czzLq4u8fPOyx7TU6X3dvUZVvoJmxSQ+IcrlmagKhilxlhZgxPK6C5Jqbkw1IDUmFTM+cz9QDnnLTwDz/2gQ==}
    engines: {node: '>=6.14.2'}

  util-deprecate@1.0.2:
    resolution: {integrity: sha512-EPD5q1uXyFxJpCrLnCc1nHnq3gOa6DZBocAIiI2TaSCA7VCJ1UJDMagCzIkXNsUYfD1daK//LTEQ8xiIbrHtcw==}

  uuid@9.0.1:
    resolution: {integrity: sha512-b+1eJOlsR9K8HJpow9Ok3fiWOWSIcIzXodvv0rQjVoOVNpWMpxf1wZNpt4y9h10odCNrqnYp1OBzRktckBe3sA==}
    hasBin: true

  v8-compile-cache-lib@3.0.1:
    resolution: {integrity: sha512-wa7YjyUGfNZngI/vtK0UHAN+lgDCxBPCylVXGp0zu59Fz5aiGtNXaq3DhIov063MorB+VfufLh3JlF2KdTK3xg==}

  validate-npm-package-license@3.0.4:
    resolution: {integrity: sha512-DpKm2Ui/xN7/HQKCtpZxoRWBhZ9Z0kqtygG8XCgNQ8ZlDnxuQmWhj566j8fN4Cu3/JmbhsDo7fcAJq4s9h27Ew==}

  validator@13.12.0:
    resolution: {integrity: sha512-c1Q0mCiPlgdTVVVIJIrBuxNicYE+t/7oKeI9MWLj3fh/uq2Pxh/3eeWbVZ4OcGW1TUf53At0njHw5SMdA3tmMg==}
    engines: {node: '>= 0.10'}

  vite-node@2.1.1:
    resolution: {integrity: sha512-N/mGckI1suG/5wQI35XeR9rsMsPqKXzq1CdUndzVstBj/HvyxxGctwnK6WX43NGt5L3Z5tcRf83g4TITKJhPrA==}
    engines: {node: ^18.0.0 || >=20.0.0}
    hasBin: true

  vite@5.2.11:
    resolution: {integrity: sha512-HndV31LWW05i1BLPMUCE1B9E9GFbOu1MbenhS58FuK6owSO5qHm7GiCotrNY1YE5rMeQSFBGmT5ZaLEjFizgiQ==}
    engines: {node: ^18.0.0 || >=20.0.0}
    hasBin: true
    peerDependencies:
      '@types/node': ^18.0.0 || >=20.0.0
      less: '*'
      lightningcss: ^1.21.0
      sass: '*'
      stylus: '*'
      sugarss: '*'
      terser: ^5.4.0
    peerDependenciesMeta:
      '@types/node':
        optional: true
      less:
        optional: true
      lightningcss:
        optional: true
      sass:
        optional: true
      stylus:
        optional: true
      sugarss:
        optional: true
      terser:
        optional: true

  vite@5.4.11:
    resolution: {integrity: sha512-c7jFQRklXua0mTzneGW9QVyxFjUgwcihC4bXEtujIo2ouWCe1Ajt/amn2PCxYnhYfd5k09JX3SB7OYWFKYqj8Q==}
    engines: {node: ^18.0.0 || >=20.0.0}
    hasBin: true
    peerDependencies:
      '@types/node': ^18.0.0 || >=20.0.0
      less: '*'
      lightningcss: ^1.21.0
      sass: '*'
      sass-embedded: '*'
      stylus: '*'
      sugarss: '*'
      terser: ^5.4.0
    peerDependenciesMeta:
      '@types/node':
        optional: true
      less:
        optional: true
      lightningcss:
        optional: true
      sass:
        optional: true
      sass-embedded:
        optional: true
      stylus:
        optional: true
      sugarss:
        optional: true
      terser:
        optional: true

  vitest@2.1.1:
    resolution: {integrity: sha512-97We7/VC0e9X5zBVkvt7SGQMGrRtn3KtySFQG5fpaMlS+l62eeXRQO633AYhSTC3z7IMebnPPNjGXVGNRFlxBA==}
    engines: {node: ^18.0.0 || >=20.0.0}
    hasBin: true
    peerDependencies:
      '@edge-runtime/vm': '*'
      '@types/node': ^18.0.0 || >=20.0.0
      '@vitest/browser': 2.1.1
      '@vitest/ui': 2.1.1
      happy-dom: '*'
      jsdom: '*'
    peerDependenciesMeta:
      '@edge-runtime/vm':
        optional: true
      '@types/node':
        optional: true
      '@vitest/browser':
        optional: true
      '@vitest/ui':
        optional: true
      happy-dom:
        optional: true
      jsdom:
        optional: true

  voca@1.4.1:
    resolution: {integrity: sha512-NJC/BzESaHT1p4B5k4JykxedeltmNbau4cummStd4RjFojgq/kLew5TzYge9N2geeWyI2w8T30wUET5v+F7ZHA==}

  w3c-xmlserializer@5.0.0:
    resolution: {integrity: sha512-o8qghlI8NZHU1lLPrpi2+Uq7abh4GGPpYANlalzWxyWteJOCsr/P+oPBA49TOLu5FTZO4d3F9MnWJfiMo4BkmA==}
    engines: {node: '>=18'}

  wcwidth@1.0.1:
    resolution: {integrity: sha512-XHPEwS0q6TaxcvG85+8EYkbiCux2XtWG2mkc47Ng2A77BQu9+DqIOJldST4HgPkuea7dvKSj5VgX3P1d4rW8Tg==}

  webidl-conversions@3.0.1:
    resolution: {integrity: sha512-2JAn3z8AR6rjK8Sm8orRC0h/bcl/DqL7tRPdGZ4I1CjdF+EaMLmYxBHyXuKL849eucPFhvBoxMsflfOb8kxaeQ==}

  webidl-conversions@4.0.2:
    resolution: {integrity: sha512-YQ+BmxuTgd6UXZW3+ICGfyqRyHXVlD5GtQr5+qjiNW7bF0cqrzX500HVXPBOvgXb5YnzDd+h0zqyv61KUD7+Sg==}

  webidl-conversions@7.0.0:
    resolution: {integrity: sha512-VwddBukDzu71offAQR975unBIGqfKZpM+8ZX6ySk8nYhVoo5CYaZyzt3YBvYtRtO+aoGlqxPg/B87NGVZ/fu6g==}
    engines: {node: '>=12'}

  websocket@1.0.35:
    resolution: {integrity: sha512-/REy6amwPZl44DDzvRCkaI1q1bIiQB0mEFQLUrhz3z2EK91cp3n72rAjUlrTP0zV22HJIUOVHQGPxhFRjxjt+Q==}
    engines: {node: '>=4.0.0'}

  whatwg-encoding@3.1.1:
    resolution: {integrity: sha512-6qN4hJdMwfYBtE3YBTTHhoeuUrDBPZmbQaxWAqSALV/MeEnR5z1xd8UKud2RAkFoPkmB+hli1TZSnyi84xz1vQ==}
    engines: {node: '>=18'}

  whatwg-mimetype@4.0.0:
    resolution: {integrity: sha512-QaKxh0eNIi2mE9p2vEdzfagOKHCcj1pJ56EEHGQOVxp8r9/iszLUUV7v89x9O1p/T+NlTM5W7jW6+cz4Fq1YVg==}
    engines: {node: '>=18'}

  whatwg-url@14.0.0:
    resolution: {integrity: sha512-1lfMEm2IEr7RIV+f4lUNPOqfFL+pO+Xw3fJSqmjX9AbXcXcYOkCe1P6+9VBZB6n94af16NfZf+sSk0JCBZC9aw==}
    engines: {node: '>=18'}

  whatwg-url@5.0.0:
    resolution: {integrity: sha512-saE57nupxk6v3HY35+jzBwYa0rKSy0XR8JSxZPwgLr7ys0IBzhGviA1/TUGJLmSVqs8pb9AnvICXEuOHLprYTw==}

  whatwg-url@7.1.0:
    resolution: {integrity: sha512-WUu7Rg1DroM7oQvGWfOiAK21n74Gg+T4elXEQYkOhtyLeWiJFoOGLXPKI/9gzIie9CtwVLm8wtw6YJdKyxSjeg==}

  which-boxed-primitive@1.0.2:
    resolution: {integrity: sha512-bwZdv0AKLpplFY2KZRX6TvyuN7ojjr7lwkg6ml0roIy9YeuSr7JS372qlNW18UQYzgYK9ziGcerWqZOmEn9VNg==}

  which-module@2.0.1:
    resolution: {integrity: sha512-iBdZ57RDvnOR9AGBhML2vFZf7h8vmBjhoaZqODJBFWHVtKkDmKuHai3cx5PgVMrX5YDNp27AofYbAwctSS+vhQ==}

  which-pm@2.2.0:
    resolution: {integrity: sha512-MOiaDbA5ZZgUjkeMWM5EkJp4loW5ZRoa5bc3/aeMox/PJelMhE6t7S/mLuiY43DBupyxH+S0U1bTui9kWUlmsw==}
    engines: {node: '>=8.15'}

  which-typed-array@1.1.15:
    resolution: {integrity: sha512-oV0jmFtUky6CXfkqehVvBP/LSWJ2sy4vWMioiENyJLePrBO/yKyV9OyJySfAKosh+RYkIl5zJCNZ8/4JncrpdA==}
    engines: {node: '>= 0.4'}

  which@1.3.1:
    resolution: {integrity: sha512-HxJdYWq1MTIQbJ3nw0cqssHoTNU267KlrDuGZ1WYlxDStUtKUhOaJmh112/TZmHxxUfuJqPXSOm7tDyas0OSIQ==}
    hasBin: true

  which@2.0.2:
    resolution: {integrity: sha512-BLI3Tl1TW3Pvl70l3yq3Y64i+awpwXqsGBYWkkqMtnbXgrMD+yj7rhW0kuEDxzJaYXGjEW5ogapKNMEKNMjibA==}
    engines: {node: '>= 8'}
    hasBin: true

  why-is-node-running@2.3.0:
    resolution: {integrity: sha512-hUrmaWBdVDcxvYqnyh09zunKzROWjbZTiNy8dBEjkS7ehEDQibXJ7XvlmtbwuTclUiIyN+CyXQD4Vmko8fNm8w==}
    engines: {node: '>=8'}
    hasBin: true

  word-wrap@1.2.5:
    resolution: {integrity: sha512-BN22B5eaMMI9UMtjrGd5g5eCYPpCPDUy0FJXbYsaT5zYxjFOckS53SQDE3pWkVoWpHXVb3BrYcEN4Twa55B5cA==}
    engines: {node: '>=0.10.0'}

  wordwrap@1.0.0:
    resolution: {integrity: sha512-gvVzJFlPycKc5dZN4yPkP8w7Dc37BtP1yczEneOb4uq34pXZcvrtRTmWV8W+Ume+XCxKgbjM+nevkyFPMybd4Q==}

  wrap-ansi@6.2.0:
    resolution: {integrity: sha512-r6lPcBGxZXlIcymEu7InxDMhdW0KDxpLgoFLcguasxCaJ/SOIZwINatK9KY/tf+ZrlywOKU0UDj3ATXUBfxJXA==}
    engines: {node: '>=8'}

  wrap-ansi@7.0.0:
    resolution: {integrity: sha512-YVGIj2kamLSTxw6NsZjoBxfSwsn0ycdesmc4p+Q21c5zPuZ1pl+NfxVdxPtdHvmNVOQ6XSYG4AUtyt/Fi7D16Q==}
    engines: {node: '>=10'}

  wrap-ansi@8.1.0:
    resolution: {integrity: sha512-si7QWI6zUMq56bESFvagtmzMdGOtoxfR+Sez11Mobfc7tm+VkUckk9bW2UeffTGVUbOksxmSw0AA2gs8g71NCQ==}
    engines: {node: '>=12'}

  wrap-ansi@9.0.0:
    resolution: {integrity: sha512-G8ura3S+3Z2G+mkgNRq8dqaFZAuxfsxpBB8OCTGRTCtp+l/v9nbFNmCUP1BZMts3G1142MsZfn6eeUKrr4PD1Q==}
    engines: {node: '>=18'}

  ws@8.18.0:
    resolution: {integrity: sha512-8VbfWfHLbbwu3+N6OKsOMpBdT4kXPDDB9cJk2bJ6mh9ucxdlnNvH1e+roYkKmN9Nxw2yjz7VzeO9oOz2zJ04Pw==}
    engines: {node: '>=10.0.0'}
    peerDependencies:
      bufferutil: ^4.0.1
      utf-8-validate: '>=5.0.2'
    peerDependenciesMeta:
      bufferutil:
        optional: true
      utf-8-validate:
        optional: true

  xml-name-validator@5.0.0:
    resolution: {integrity: sha512-EvGK8EJ3DhaHfbRlETOWAS5pO9MZITeauHKJyb8wyajUfQUenkIg2MvLDTZ4T/TgIcm3HU0TFBgWWboAZ30UHg==}
    engines: {node: '>=18'}

  xmlchars@2.2.0:
    resolution: {integrity: sha512-JZnDKK8B0RCDw84FNdDAIpZK+JuJw+s7Lz8nksI7SIuU3UXJJslUthsi+uWBUYOwPFwW7W7PRLRfUKpxjtjFCw==}

  xstate@5.19.0:
    resolution: {integrity: sha512-Juh1MjeRaVWr1IRxXYvQMMRFMrei6vq6+AfP6Zk9D9YV0ZuvubN0aM6s2ITwUrq+uWtP1NTO8kOZmsM/IqeOiQ==}

  xtend@4.0.2:
    resolution: {integrity: sha512-LKYU1iAXJXUgAXn9URjiu+MWhyUXHsvfp7mcuYm9dSUKK0/CjtrUwFAxD82/mCWbtLsGjFIad0wIsod4zrTAEQ==}
    engines: {node: '>=0.4'}

  y18n@4.0.3:
    resolution: {integrity: sha512-JKhqTOwSrqNA1NY5lSztJ1GrBiUodLMmIZuLiDaMRJ+itFd+ABVE8XBjOvIWL+rSqNDC74LCSFmlb/U4UZ4hJQ==}

  y18n@5.0.8:
    resolution: {integrity: sha512-0pfFzegeDWJHJIAmTLRP2DwHjdF5s7jo9tuztdQxAhINCdvS+3nGINqPd00AphqJR/0LhANUS6/+7SCb98YOfA==}
    engines: {node: '>=10'}

  yaeti@0.0.6:
    resolution: {integrity: sha512-MvQa//+KcZCUkBTIC9blM+CU9J2GzuTytsOUwf2lidtvkx/6gnEp1QvJv34t9vdjhFmha/mUiNDbN0D0mJWdug==}
    engines: {node: '>=0.10.32'}

  yallist@2.1.2:
    resolution: {integrity: sha512-ncTzHV7NvsQZkYe1DW7cbDLm0YpzHmZF5r/iyP3ZnQtMiJ+pjzisCiMNI+Sj+xQF5pXhSHxSB3uDbsBTzY/c2A==}

  yallist@3.1.1:
    resolution: {integrity: sha512-a4UGQaWPH59mOXUYnAG2ewncQS4i4F43Tv3JoAM+s2VDAmS9NsK8GpDMLrCHPksFT7h3K6TOoUNn2pb7RoXx4g==}

  yallist@4.0.0:
    resolution: {integrity: sha512-3wdGidZyq5PB084XLES5TpOSRA3wjXAlIWMhum2kRcv/41Sn2emQ0dycQW4uZXLejwKvg6EsvbdlVL+FYEct7A==}

  yaml@2.3.4:
    resolution: {integrity: sha512-8aAvwVUSHpfEqTQ4w/KMlf3HcRdt50E5ODIQJBw1fQ5RL34xabzxtUlzTXVqc4rkZsPbvrXKWnABCD7kWSmocA==}
    engines: {node: '>= 14'}

  yaml@2.5.0:
    resolution: {integrity: sha512-2wWLbGbYDiSqqIKoPjar3MPgB94ErzCtrNE1FdqGuaO0pi2JGjmE8aW8TDZwzU7vuxcGRdL/4gPQwQ7hD5AMSw==}
    engines: {node: '>= 14'}
    hasBin: true

  yargs-parser@18.1.3:
    resolution: {integrity: sha512-o50j0JeToy/4K6OZcaQmW6lyXXKhq7csREXcDwk2omFPJEwUNOVtJKvmDr9EI1fAJZUyZcRF7kxGBWmRXudrCQ==}
    engines: {node: '>=6'}

  yargs-parser@21.1.1:
    resolution: {integrity: sha512-tVpsJW7DdjecAiFpbIB1e3qxIQsE6NoPc5/eTdrbbIC4h0LVsWhnoa3g+m2HclBIujHzsxZ4VJVA+GUuc2/LBw==}
    engines: {node: '>=12'}

  yargs@15.4.1:
    resolution: {integrity: sha512-aePbxDmcYW++PaqBsJ+HYUFwCdv4LVvdnhBy78E57PIor8/OVvhMrADFFEDh8DHDFRv/O9i3lPhsENjO7QX0+A==}
    engines: {node: '>=8'}

  yargs@17.7.2:
    resolution: {integrity: sha512-7dSzzRQ++CKnNI/krKnYRV7JKKPUXMEh61soaHKg9mrWEhzFWhFnxPxGl+69cD1Ou63C13NUPCnmIcrvqCuM6w==}
    engines: {node: '>=12'}

  yn@3.1.1:
    resolution: {integrity: sha512-Ux4ygGWsu2c7isFWe8Yu1YluJmqVhxqK2cLXNQA5AcC3QfbGNpM7fu0Y8b/z16pXLnFxZYvWhd3fhBY9DLmC6Q==}
    engines: {node: '>=6'}

  yocto-queue@0.1.0:
    resolution: {integrity: sha512-rVksvsnNCdJ/ohGc6xgPwyN8eheCxsiLM8mxuE/t/mOVqJewPuO1miLpTHQiRgTKCLexL4MeAFVagts7HmNZ2Q==}
    engines: {node: '>=10'}

  yup@1.4.0:
    resolution: {integrity: sha512-wPbgkJRCqIf+OHyiTBQoJiP5PFuAXaWiJK6AmYkzQAh5/c2K9hzSApBZG5wV9KoKSePF7sAxmNSvh/13YHkFDg==}

  z-schema@5.0.5:
    resolution: {integrity: sha512-D7eujBWkLa3p2sIpJA0d1pr7es+a7m0vFAnZLlCEKq/Ij2k0MLi9Br2UPxoxdYystm5K1yeBGzub0FlYUEWj2Q==}
    engines: {node: '>=8.0.0'}
    hasBin: true

snapshots:

  '@alloc/quick-lru@5.2.0': {}

  '@ampproject/remapping@2.3.0':
    dependencies:
      '@jridgewell/gen-mapping': 0.3.5
      '@jridgewell/trace-mapping': 0.3.25

  '@babel/code-frame@7.24.7':
    dependencies:
      '@babel/highlight': 7.24.7
      picocolors: 1.1.1

  '@babel/code-frame@7.26.2':
    dependencies:
      '@babel/helper-validator-identifier': 7.25.9
      js-tokens: 4.0.0
      picocolors: 1.1.1

  '@babel/compat-data@7.26.2': {}

  '@babel/core@7.26.0':
    dependencies:
      '@ampproject/remapping': 2.3.0
      '@babel/code-frame': 7.26.2
      '@babel/generator': 7.26.2
      '@babel/helper-compilation-targets': 7.25.9
      '@babel/helper-module-transforms': 7.26.0(@babel/core@7.26.0)
      '@babel/helpers': 7.26.0
      '@babel/parser': 7.26.2
      '@babel/template': 7.25.9
      '@babel/traverse': 7.25.9
      '@babel/types': 7.26.0
      convert-source-map: 2.0.0
      debug: 4.3.6
      gensync: 1.0.0-beta.2
      json5: 2.2.3
      semver: 6.3.1
    transitivePeerDependencies:
      - supports-color

  '@babel/generator@7.26.2':
    dependencies:
      '@babel/parser': 7.26.2
      '@babel/types': 7.26.0
      '@jridgewell/gen-mapping': 0.3.5
      '@jridgewell/trace-mapping': 0.3.25
      jsesc: 3.0.2

  '@babel/helper-compilation-targets@7.25.9':
    dependencies:
      '@babel/compat-data': 7.26.2
      '@babel/helper-validator-option': 7.25.9
      browserslist: 4.24.2
      lru-cache: 5.1.1
      semver: 6.3.1

  '@babel/helper-module-imports@7.25.9':
    dependencies:
      '@babel/traverse': 7.25.9
      '@babel/types': 7.26.0
    transitivePeerDependencies:
      - supports-color

  '@babel/helper-module-transforms@7.26.0(@babel/core@7.26.0)':
    dependencies:
      '@babel/core': 7.26.0
      '@babel/helper-module-imports': 7.25.9
      '@babel/helper-validator-identifier': 7.25.9
      '@babel/traverse': 7.25.9
    transitivePeerDependencies:
      - supports-color

  '@babel/helper-plugin-utils@7.25.9': {}

  '@babel/helper-string-parser@7.24.8': {}

  '@babel/helper-string-parser@7.25.9': {}

  '@babel/helper-validator-identifier@7.24.7': {}

  '@babel/helper-validator-identifier@7.25.9': {}

  '@babel/helper-validator-option@7.25.9': {}

  '@babel/helpers@7.26.0':
    dependencies:
      '@babel/template': 7.25.9
      '@babel/types': 7.26.0

  '@babel/highlight@7.24.7':
    dependencies:
      '@babel/helper-validator-identifier': 7.24.7
      chalk: 2.4.2
      js-tokens: 4.0.0
      picocolors: 1.1.1

  '@babel/parser@7.25.3':
    dependencies:
      '@babel/types': 7.25.2

  '@babel/parser@7.26.2':
    dependencies:
      '@babel/types': 7.26.0

  '@babel/plugin-transform-react-jsx-self@7.25.9(@babel/core@7.26.0)':
    dependencies:
      '@babel/core': 7.26.0
      '@babel/helper-plugin-utils': 7.25.9

  '@babel/plugin-transform-react-jsx-source@7.25.9(@babel/core@7.26.0)':
    dependencies:
      '@babel/core': 7.26.0
      '@babel/helper-plugin-utils': 7.25.9

  '@babel/runtime@7.25.0':
    dependencies:
      regenerator-runtime: 0.14.1

  '@babel/template@7.25.9':
    dependencies:
      '@babel/code-frame': 7.26.2
      '@babel/parser': 7.26.2
      '@babel/types': 7.26.0

  '@babel/traverse@7.25.9':
    dependencies:
      '@babel/code-frame': 7.26.2
      '@babel/generator': 7.26.2
      '@babel/parser': 7.26.2
      '@babel/template': 7.25.9
      '@babel/types': 7.26.0
      debug: 4.3.6
      globals: 11.12.0
    transitivePeerDependencies:
      - supports-color

  '@babel/types@7.25.2':
    dependencies:
      '@babel/helper-string-parser': 7.24.8
      '@babel/helper-validator-identifier': 7.24.7
      to-fast-properties: 2.0.0

  '@babel/types@7.26.0':
    dependencies:
      '@babel/helper-string-parser': 7.25.9
      '@babel/helper-validator-identifier': 7.25.9

  '@bcoe/v8-coverage@0.2.3': {}

  '@biomejs/biome@1.7.3':
    optionalDependencies:
      '@biomejs/cli-darwin-arm64': 1.7.3
      '@biomejs/cli-darwin-x64': 1.7.3
      '@biomejs/cli-linux-arm64': 1.7.3
      '@biomejs/cli-linux-arm64-musl': 1.7.3
      '@biomejs/cli-linux-x64': 1.7.3
      '@biomejs/cli-linux-x64-musl': 1.7.3
      '@biomejs/cli-win32-arm64': 1.7.3
      '@biomejs/cli-win32-x64': 1.7.3

  '@biomejs/cli-darwin-arm64@1.7.3':
    optional: true

  '@biomejs/cli-darwin-x64@1.7.3':
    optional: true

  '@biomejs/cli-linux-arm64-musl@1.7.3':
    optional: true

  '@biomejs/cli-linux-arm64@1.7.3':
    optional: true

  '@biomejs/cli-linux-x64-musl@1.7.3':
    optional: true

  '@biomejs/cli-linux-x64@1.7.3':
    optional: true

  '@biomejs/cli-win32-arm64@1.7.3':
    optional: true

  '@biomejs/cli-win32-x64@1.7.3':
    optional: true

  '@changesets/apply-release-plan@7.0.4':
    dependencies:
      '@babel/runtime': 7.25.0
      '@changesets/config': 3.0.2
      '@changesets/get-version-range-type': 0.4.0
      '@changesets/git': 3.0.0
      '@changesets/should-skip-package': 0.1.0
      '@changesets/types': 6.0.0
      '@manypkg/get-packages': 1.1.3
      detect-indent: 6.1.0
      fs-extra: 7.0.1
      lodash.startcase: 4.4.0
      outdent: 0.5.0
      prettier: 2.8.8
      resolve-from: 5.0.0
      semver: 7.6.3

  '@changesets/assemble-release-plan@6.0.3':
    dependencies:
      '@babel/runtime': 7.25.0
      '@changesets/errors': 0.2.0
      '@changesets/get-dependents-graph': 2.1.1
      '@changesets/should-skip-package': 0.1.0
      '@changesets/types': 6.0.0
      '@manypkg/get-packages': 1.1.3
      semver: 7.6.3

  '@changesets/changelog-git@0.2.0':
    dependencies:
      '@changesets/types': 6.0.0

  '@changesets/changelog-github@0.5.0':
    dependencies:
      '@changesets/get-github-info': 0.6.0
      '@changesets/types': 6.0.0
      dotenv: 8.6.0
    transitivePeerDependencies:
      - encoding

  '@changesets/cli@2.27.1':
    dependencies:
      '@babel/runtime': 7.25.0
      '@changesets/apply-release-plan': 7.0.4
      '@changesets/assemble-release-plan': 6.0.3
      '@changesets/changelog-git': 0.2.0
      '@changesets/config': 3.0.2
      '@changesets/errors': 0.2.0
      '@changesets/get-dependents-graph': 2.1.1
      '@changesets/get-release-plan': 4.0.3
      '@changesets/git': 3.0.0
      '@changesets/logger': 0.1.0
      '@changesets/pre': 2.0.0
      '@changesets/read': 0.6.0
      '@changesets/types': 6.0.0
      '@changesets/write': 0.3.1
      '@manypkg/get-packages': 1.1.3
      '@types/semver': 7.5.8
      ansi-colors: 4.1.3
      chalk: 2.4.2
      ci-info: 3.9.0
      enquirer: 2.4.1
      external-editor: 3.1.0
      fs-extra: 7.0.1
      human-id: 1.0.2
      meow: 6.1.1
      outdent: 0.5.0
      p-limit: 2.3.0
      preferred-pm: 3.1.4
      resolve-from: 5.0.0
      semver: 7.6.3
      spawndamnit: 2.0.0
      term-size: 2.2.1
      tty-table: 4.2.3

  '@changesets/config@3.0.2':
    dependencies:
      '@changesets/errors': 0.2.0
      '@changesets/get-dependents-graph': 2.1.1
      '@changesets/logger': 0.1.0
      '@changesets/types': 6.0.0
      '@manypkg/get-packages': 1.1.3
      fs-extra: 7.0.1
      micromatch: 4.0.7

  '@changesets/errors@0.2.0':
    dependencies:
      extendable-error: 0.1.7

  '@changesets/get-dependents-graph@2.1.1':
    dependencies:
      '@changesets/types': 6.0.0
      '@manypkg/get-packages': 1.1.3
      chalk: 2.4.2
      fs-extra: 7.0.1
      semver: 7.6.3

  '@changesets/get-github-info@0.6.0':
    dependencies:
      dataloader: 1.4.0
      node-fetch: 2.7.0
    transitivePeerDependencies:
      - encoding

  '@changesets/get-release-plan@4.0.3':
    dependencies:
      '@babel/runtime': 7.25.0
      '@changesets/assemble-release-plan': 6.0.3
      '@changesets/config': 3.0.2
      '@changesets/pre': 2.0.0
      '@changesets/read': 0.6.0
      '@changesets/types': 6.0.0
      '@manypkg/get-packages': 1.1.3

  '@changesets/get-version-range-type@0.4.0': {}

  '@changesets/git@3.0.0':
    dependencies:
      '@babel/runtime': 7.25.0
      '@changesets/errors': 0.2.0
      '@changesets/types': 6.0.0
      '@manypkg/get-packages': 1.1.3
      is-subdir: 1.2.0
      micromatch: 4.0.7
      spawndamnit: 2.0.0

  '@changesets/logger@0.1.0':
    dependencies:
      chalk: 2.4.2

  '@changesets/parse@0.4.0':
    dependencies:
      '@changesets/types': 6.0.0
      js-yaml: 3.14.1

  '@changesets/pre@2.0.0':
    dependencies:
      '@babel/runtime': 7.25.0
      '@changesets/errors': 0.2.0
      '@changesets/types': 6.0.0
      '@manypkg/get-packages': 1.1.3
      fs-extra: 7.0.1

  '@changesets/read@0.6.0':
    dependencies:
      '@babel/runtime': 7.25.0
      '@changesets/git': 3.0.0
      '@changesets/logger': 0.1.0
      '@changesets/parse': 0.4.0
      '@changesets/types': 6.0.0
      chalk: 2.4.2
      fs-extra: 7.0.1
      p-filter: 2.1.0

  '@changesets/should-skip-package@0.1.0':
    dependencies:
      '@babel/runtime': 7.25.0
      '@changesets/types': 6.0.0
      '@manypkg/get-packages': 1.1.3

  '@changesets/types@4.1.0': {}

  '@changesets/types@6.0.0': {}

  '@changesets/write@0.3.1':
    dependencies:
      '@babel/runtime': 7.25.0
      '@changesets/types': 6.0.0
      fs-extra: 7.0.1
      human-id: 1.0.2
      prettier: 2.8.8

  '@cspotcode/source-map-support@0.8.1':
    dependencies:
      '@jridgewell/trace-mapping': 0.3.9
    optional: true

  '@esbuild/aix-ppc64@0.19.12':
    optional: true

  '@esbuild/aix-ppc64@0.20.2':
    optional: true

  '@esbuild/aix-ppc64@0.21.5':
    optional: true

  '@esbuild/aix-ppc64@0.23.0':
    optional: true

  '@esbuild/aix-ppc64@0.24.0':
    optional: true

  '@esbuild/android-arm64@0.19.12':
    optional: true

  '@esbuild/android-arm64@0.20.2':
    optional: true

  '@esbuild/android-arm64@0.21.5':
    optional: true

  '@esbuild/android-arm64@0.23.0':
    optional: true

  '@esbuild/android-arm64@0.24.0':
    optional: true

  '@esbuild/android-arm@0.19.12':
    optional: true

  '@esbuild/android-arm@0.20.2':
    optional: true

  '@esbuild/android-arm@0.21.5':
    optional: true

  '@esbuild/android-arm@0.23.0':
    optional: true

  '@esbuild/android-arm@0.24.0':
    optional: true

  '@esbuild/android-x64@0.19.12':
    optional: true

  '@esbuild/android-x64@0.20.2':
    optional: true

  '@esbuild/android-x64@0.21.5':
    optional: true

  '@esbuild/android-x64@0.23.0':
    optional: true

  '@esbuild/android-x64@0.24.0':
    optional: true

  '@esbuild/darwin-arm64@0.19.12':
    optional: true

  '@esbuild/darwin-arm64@0.20.2':
    optional: true

  '@esbuild/darwin-arm64@0.21.5':
    optional: true

  '@esbuild/darwin-arm64@0.23.0':
    optional: true

  '@esbuild/darwin-arm64@0.24.0':
    optional: true

  '@esbuild/darwin-x64@0.19.12':
    optional: true

  '@esbuild/darwin-x64@0.20.2':
    optional: true

  '@esbuild/darwin-x64@0.21.5':
    optional: true

  '@esbuild/darwin-x64@0.23.0':
    optional: true

  '@esbuild/darwin-x64@0.24.0':
    optional: true

  '@esbuild/freebsd-arm64@0.19.12':
    optional: true

  '@esbuild/freebsd-arm64@0.20.2':
    optional: true

  '@esbuild/freebsd-arm64@0.21.5':
    optional: true

  '@esbuild/freebsd-arm64@0.23.0':
    optional: true

  '@esbuild/freebsd-arm64@0.24.0':
    optional: true

  '@esbuild/freebsd-x64@0.19.12':
    optional: true

  '@esbuild/freebsd-x64@0.20.2':
    optional: true

  '@esbuild/freebsd-x64@0.21.5':
    optional: true

  '@esbuild/freebsd-x64@0.23.0':
    optional: true

  '@esbuild/freebsd-x64@0.24.0':
    optional: true

  '@esbuild/linux-arm64@0.19.12':
    optional: true

  '@esbuild/linux-arm64@0.20.2':
    optional: true

  '@esbuild/linux-arm64@0.21.5':
    optional: true

  '@esbuild/linux-arm64@0.23.0':
    optional: true

  '@esbuild/linux-arm64@0.24.0':
    optional: true

  '@esbuild/linux-arm@0.19.12':
    optional: true

  '@esbuild/linux-arm@0.20.2':
    optional: true

  '@esbuild/linux-arm@0.21.5':
    optional: true

  '@esbuild/linux-arm@0.23.0':
    optional: true

  '@esbuild/linux-arm@0.24.0':
    optional: true

  '@esbuild/linux-ia32@0.19.12':
    optional: true

  '@esbuild/linux-ia32@0.20.2':
    optional: true

  '@esbuild/linux-ia32@0.21.5':
    optional: true

  '@esbuild/linux-ia32@0.23.0':
    optional: true

  '@esbuild/linux-ia32@0.24.0':
    optional: true

  '@esbuild/linux-loong64@0.19.12':
    optional: true

  '@esbuild/linux-loong64@0.20.2':
    optional: true

  '@esbuild/linux-loong64@0.21.5':
    optional: true

  '@esbuild/linux-loong64@0.23.0':
    optional: true

  '@esbuild/linux-loong64@0.24.0':
    optional: true

  '@esbuild/linux-mips64el@0.19.12':
    optional: true

  '@esbuild/linux-mips64el@0.20.2':
    optional: true

  '@esbuild/linux-mips64el@0.21.5':
    optional: true

  '@esbuild/linux-mips64el@0.23.0':
    optional: true

  '@esbuild/linux-mips64el@0.24.0':
    optional: true

  '@esbuild/linux-ppc64@0.19.12':
    optional: true

  '@esbuild/linux-ppc64@0.20.2':
    optional: true

  '@esbuild/linux-ppc64@0.21.5':
    optional: true

  '@esbuild/linux-ppc64@0.23.0':
    optional: true

  '@esbuild/linux-ppc64@0.24.0':
    optional: true

  '@esbuild/linux-riscv64@0.19.12':
    optional: true

  '@esbuild/linux-riscv64@0.20.2':
    optional: true

  '@esbuild/linux-riscv64@0.21.5':
    optional: true

  '@esbuild/linux-riscv64@0.23.0':
    optional: true

  '@esbuild/linux-riscv64@0.24.0':
    optional: true

  '@esbuild/linux-s390x@0.19.12':
    optional: true

  '@esbuild/linux-s390x@0.20.2':
    optional: true

  '@esbuild/linux-s390x@0.21.5':
    optional: true

  '@esbuild/linux-s390x@0.23.0':
    optional: true

  '@esbuild/linux-s390x@0.24.0':
    optional: true

  '@esbuild/linux-x64@0.19.12':
    optional: true

  '@esbuild/linux-x64@0.20.2':
    optional: true

  '@esbuild/linux-x64@0.21.5':
    optional: true

  '@esbuild/linux-x64@0.23.0':
    optional: true

  '@esbuild/linux-x64@0.24.0':
    optional: true

  '@esbuild/netbsd-x64@0.19.12':
    optional: true

  '@esbuild/netbsd-x64@0.20.2':
    optional: true

  '@esbuild/netbsd-x64@0.21.5':
    optional: true

  '@esbuild/netbsd-x64@0.23.0':
    optional: true

  '@esbuild/netbsd-x64@0.24.0':
    optional: true

  '@esbuild/openbsd-arm64@0.23.0':
    optional: true

  '@esbuild/openbsd-arm64@0.24.0':
    optional: true

  '@esbuild/openbsd-x64@0.19.12':
    optional: true

  '@esbuild/openbsd-x64@0.20.2':
    optional: true

  '@esbuild/openbsd-x64@0.21.5':
    optional: true

  '@esbuild/openbsd-x64@0.23.0':
    optional: true

  '@esbuild/openbsd-x64@0.24.0':
    optional: true

  '@esbuild/sunos-x64@0.19.12':
    optional: true

  '@esbuild/sunos-x64@0.20.2':
    optional: true

  '@esbuild/sunos-x64@0.21.5':
    optional: true

  '@esbuild/sunos-x64@0.23.0':
    optional: true

  '@esbuild/sunos-x64@0.24.0':
    optional: true

  '@esbuild/win32-arm64@0.19.12':
    optional: true

  '@esbuild/win32-arm64@0.20.2':
    optional: true

  '@esbuild/win32-arm64@0.21.5':
    optional: true

  '@esbuild/win32-arm64@0.23.0':
    optional: true

  '@esbuild/win32-arm64@0.24.0':
    optional: true

  '@esbuild/win32-ia32@0.19.12':
    optional: true

  '@esbuild/win32-ia32@0.20.2':
    optional: true

  '@esbuild/win32-ia32@0.21.5':
    optional: true

  '@esbuild/win32-ia32@0.23.0':
    optional: true

  '@esbuild/win32-ia32@0.24.0':
    optional: true

  '@esbuild/win32-x64@0.19.12':
    optional: true

  '@esbuild/win32-x64@0.20.2':
    optional: true

  '@esbuild/win32-x64@0.21.5':
    optional: true

  '@esbuild/win32-x64@0.23.0':
    optional: true

  '@esbuild/win32-x64@0.24.0':
    optional: true

  '@eslint-community/eslint-utils@4.4.1(eslint@9.15.0(jiti@1.21.6))':
    dependencies:
      eslint: 9.15.0(jiti@1.21.6)
      eslint-visitor-keys: 3.4.3

  '@eslint-community/regexpp@4.12.1': {}

  '@eslint/config-array@0.19.0':
    dependencies:
      '@eslint/object-schema': 2.1.4
      debug: 4.3.6
      minimatch: 3.1.2
    transitivePeerDependencies:
      - supports-color

  '@eslint/core@0.9.0': {}

  '@eslint/eslintrc@3.2.0':
    dependencies:
      ajv: 6.12.6
      debug: 4.3.6
      espree: 10.3.0
      globals: 14.0.0
      ignore: 5.3.2
      import-fresh: 3.3.0
      js-yaml: 4.1.0
      minimatch: 3.1.2
      strip-json-comments: 3.1.1
    transitivePeerDependencies:
      - supports-color

  '@eslint/js@9.15.0': {}

  '@eslint/object-schema@2.1.4': {}

  '@eslint/plugin-kit@0.2.3':
    dependencies:
      levn: 0.4.1

  '@floating-ui/core@1.6.8':
    dependencies:
      '@floating-ui/utils': 0.2.8

  '@floating-ui/dom@1.6.12':
    dependencies:
      '@floating-ui/core': 1.6.8
      '@floating-ui/utils': 0.2.8

  '@floating-ui/react-dom@2.1.2(react-dom@18.3.1(react@18.3.1))(react@18.3.1)':
    dependencies:
      '@floating-ui/dom': 1.6.12
      react: 18.3.1
      react-dom: 18.3.1(react@18.3.1)

  '@floating-ui/utils@0.2.8': {}

  '@fuel-ts/abi-coder@0.94.8':
    dependencies:
      '@fuel-ts/crypto': 0.94.8
      '@fuel-ts/errors': 0.94.8
      '@fuel-ts/hasher': 0.94.8
      '@fuel-ts/interfaces': 0.94.8
      '@fuel-ts/math': 0.94.8
      '@fuel-ts/utils': 0.94.8
      type-fest: 4.26.1

  '@fuel-ts/abi-typegen@0.94.8':
    dependencies:
      '@fuel-ts/errors': 0.94.8
      '@fuel-ts/interfaces': 0.94.8
      '@fuel-ts/utils': 0.94.8
      '@fuel-ts/versions': 0.94.8
      commander: 12.1.0
      glob: 10.4.5
      handlebars: 4.7.8
      mkdirp: 3.0.1
      ramda: 0.30.1
      rimraf: 5.0.10

  '@fuel-ts/account@0.94.8':
    dependencies:
      '@fuel-ts/abi-coder': 0.94.8
      '@fuel-ts/address': 0.94.8
      '@fuel-ts/crypto': 0.94.8
      '@fuel-ts/errors': 0.94.8
      '@fuel-ts/hasher': 0.94.8
      '@fuel-ts/interfaces': 0.94.8
      '@fuel-ts/math': 0.94.8
      '@fuel-ts/merkle': 0.94.8
      '@fuel-ts/transactions': 0.94.8
      '@fuel-ts/utils': 0.94.8
      '@fuel-ts/versions': 0.94.8
      '@fuels/vm-asm': 0.57.1
      '@noble/curves': 1.6.0
      events: 3.3.0
      graphql: 16.9.0
      graphql-request: 5.0.0(graphql@16.9.0)
      graphql-tag: 2.12.6(graphql@16.9.0)
      ramda: 0.30.1
    transitivePeerDependencies:
      - encoding

  '@fuel-ts/address@0.94.8':
    dependencies:
      '@fuel-ts/crypto': 0.94.8
      '@fuel-ts/errors': 0.94.8
      '@fuel-ts/interfaces': 0.94.8
      '@fuel-ts/utils': 0.94.8
      '@noble/hashes': 1.5.0
      bech32: 2.0.0

  '@fuel-ts/contract@0.94.8':
    dependencies:
      '@fuel-ts/abi-coder': 0.94.8
      '@fuel-ts/account': 0.94.8
      '@fuel-ts/crypto': 0.94.8
      '@fuel-ts/errors': 0.94.8
      '@fuel-ts/hasher': 0.94.8
      '@fuel-ts/interfaces': 0.94.8
      '@fuel-ts/math': 0.94.8
      '@fuel-ts/merkle': 0.94.8
      '@fuel-ts/program': 0.94.8
      '@fuel-ts/transactions': 0.94.8
      '@fuel-ts/utils': 0.94.8
      '@fuel-ts/versions': 0.94.8
      '@fuels/vm-asm': 0.57.1
      ramda: 0.30.1
    transitivePeerDependencies:
      - encoding

  '@fuel-ts/crypto@0.94.8':
    dependencies:
      '@fuel-ts/errors': 0.94.8
      '@fuel-ts/interfaces': 0.94.8
      '@fuel-ts/math': 0.94.8
      '@fuel-ts/utils': 0.94.8
      '@noble/hashes': 1.5.0

  '@fuel-ts/errors@0.94.8':
    dependencies:
      '@fuel-ts/versions': 0.94.8

  '@fuel-ts/hasher@0.94.8':
    dependencies:
      '@fuel-ts/crypto': 0.94.8
      '@fuel-ts/interfaces': 0.94.8
      '@fuel-ts/utils': 0.94.8
      '@noble/hashes': 1.5.0

  '@fuel-ts/interfaces@0.94.8': {}

  '@fuel-ts/math@0.94.8':
    dependencies:
      '@fuel-ts/errors': 0.94.8
      '@types/bn.js': 5.1.6
      bn.js: 5.2.1

  '@fuel-ts/merkle@0.94.8':
    dependencies:
      '@fuel-ts/hasher': 0.94.8
      '@fuel-ts/math': 0.94.8

  '@fuel-ts/program@0.94.8':
    dependencies:
      '@fuel-ts/abi-coder': 0.94.8
      '@fuel-ts/account': 0.94.8
      '@fuel-ts/address': 0.94.8
      '@fuel-ts/errors': 0.94.8
      '@fuel-ts/interfaces': 0.94.8
      '@fuel-ts/math': 0.94.8
      '@fuel-ts/transactions': 0.94.8
      '@fuel-ts/utils': 0.94.8
      '@fuels/vm-asm': 0.57.1
      ramda: 0.30.1
    transitivePeerDependencies:
      - encoding

  '@fuel-ts/script@0.94.8':
    dependencies:
      '@fuel-ts/abi-coder': 0.94.8
      '@fuel-ts/account': 0.94.8
      '@fuel-ts/address': 0.94.8
      '@fuel-ts/errors': 0.94.8
      '@fuel-ts/interfaces': 0.94.8
      '@fuel-ts/math': 0.94.8
      '@fuel-ts/program': 0.94.8
      '@fuel-ts/transactions': 0.94.8
      '@fuel-ts/utils': 0.94.8
    transitivePeerDependencies:
      - encoding

  '@fuel-ts/transactions@0.94.8':
    dependencies:
      '@fuel-ts/abi-coder': 0.94.8
      '@fuel-ts/address': 0.94.8
      '@fuel-ts/errors': 0.94.8
      '@fuel-ts/hasher': 0.94.8
      '@fuel-ts/interfaces': 0.94.8
      '@fuel-ts/math': 0.94.8
      '@fuel-ts/utils': 0.94.8

  '@fuel-ts/utils@0.94.8':
    dependencies:
      '@fuel-ts/errors': 0.94.8
      '@fuel-ts/interfaces': 0.94.8
      '@fuel-ts/math': 0.94.8
      '@fuel-ts/versions': 0.94.8
      fflate: 0.8.2

  '@fuel-ts/versions@0.94.8':
    dependencies:
      chalk: 4.1.2
      cli-table: 0.3.11

  '@fuels/ts-config@0.25.1(typescript@5.6.2)':
    dependencies:
      typescript: 5.6.2

<<<<<<< HEAD
  '@fuels/tsup-config@0.23.0(tsup@8.0.2(@microsoft/api-extractor@7.43.0(@types/node@22.7.4))(postcss@8.4.49)(ts-node@10.9.2(@types/node@22.7.4)(typescript@5.6.2))(typescript@5.6.2))':
=======
  '@fuels/tsup-config@0.25.1(tsup@8.0.2(@microsoft/api-extractor@7.43.0(@types/node@22.7.4))(postcss@8.4.41)(ts-node@10.9.2(@types/node@22.7.4)(typescript@5.6.2))(typescript@5.6.2))':
>>>>>>> f1fcb414
    dependencies:
      dotenv: 16.4.5
      react: 18.3.1
      react-dom: 18.3.1(react@18.3.1)
      tsup: 8.0.2(@microsoft/api-extractor@7.43.0(@types/node@22.7.4))(postcss@8.4.49)(ts-node@10.9.2(@types/node@22.7.4)(typescript@5.6.2))(typescript@5.6.2)

  '@fuels/vm-asm@0.57.1': {}

  '@graphql-typed-document-node/core@3.2.0(graphql@16.9.0)':
    dependencies:
      graphql: 16.9.0

  '@humanfs/core@0.19.1': {}

  '@humanfs/node@0.16.6':
    dependencies:
      '@humanfs/core': 0.19.1
      '@humanwhocodes/retry': 0.3.1

  '@humanwhocodes/module-importer@1.0.1': {}

  '@humanwhocodes/retry@0.3.1': {}

  '@humanwhocodes/retry@0.4.1': {}

  '@isaacs/cliui@8.0.2':
    dependencies:
      string-width: 5.1.2
      string-width-cjs: string-width@4.2.3
      strip-ansi: 7.1.0
      strip-ansi-cjs: strip-ansi@6.0.1
      wrap-ansi: 8.1.0
      wrap-ansi-cjs: wrap-ansi@7.0.0

  '@istanbuljs/schema@0.1.3': {}

  '@jridgewell/gen-mapping@0.3.5':
    dependencies:
      '@jridgewell/set-array': 1.2.1
      '@jridgewell/sourcemap-codec': 1.5.0
      '@jridgewell/trace-mapping': 0.3.25

  '@jridgewell/resolve-uri@3.1.2': {}

  '@jridgewell/set-array@1.2.1': {}

  '@jridgewell/source-map@0.3.6':
    dependencies:
      '@jridgewell/gen-mapping': 0.3.5
      '@jridgewell/trace-mapping': 0.3.25

  '@jridgewell/sourcemap-codec@1.5.0': {}

  '@jridgewell/trace-mapping@0.3.25':
    dependencies:
      '@jridgewell/resolve-uri': 3.1.2
      '@jridgewell/sourcemap-codec': 1.5.0

  '@jridgewell/trace-mapping@0.3.9':
    dependencies:
      '@jridgewell/resolve-uri': 3.1.2
      '@jridgewell/sourcemap-codec': 1.5.0
    optional: true

  '@manypkg/find-root@1.1.0':
    dependencies:
      '@babel/runtime': 7.25.0
      '@types/node': 12.20.55
      find-up: 4.1.0
      fs-extra: 8.1.0

  '@manypkg/get-packages@1.1.3':
    dependencies:
      '@babel/runtime': 7.25.0
      '@changesets/types': 4.1.0
      '@manypkg/find-root': 1.1.0
      fs-extra: 8.1.0
      globby: 11.1.0
      read-yaml-file: 1.1.0

  '@microlink/react-json-view@1.23.4(@types/react@18.3.12)(react-dom@18.3.1(react@18.3.1))(react@18.3.1)':
    dependencies:
      flux: 4.0.4(react@18.3.1)
      react: 18.3.1
      react-base16-styling: 0.9.1
      react-dom: 18.3.1(react@18.3.1)
      react-lifecycles-compat: 3.0.4
      react-textarea-autosize: 8.3.4(@types/react@18.3.12)(react@18.3.1)
    transitivePeerDependencies:
      - '@types/react'
      - encoding

  '@microsoft/api-extractor-model@7.28.13(@types/node@22.7.4)':
    dependencies:
      '@microsoft/tsdoc': 0.14.2
      '@microsoft/tsdoc-config': 0.16.2
      '@rushstack/node-core-library': 4.0.2(@types/node@22.7.4)
    transitivePeerDependencies:
      - '@types/node'
    optional: true

  '@microsoft/api-extractor@7.43.0(@types/node@22.7.4)':
    dependencies:
      '@microsoft/api-extractor-model': 7.28.13(@types/node@22.7.4)
      '@microsoft/tsdoc': 0.14.2
      '@microsoft/tsdoc-config': 0.16.2
      '@rushstack/node-core-library': 4.0.2(@types/node@22.7.4)
      '@rushstack/rig-package': 0.5.2
      '@rushstack/terminal': 0.10.0(@types/node@22.7.4)
      '@rushstack/ts-command-line': 4.19.1(@types/node@22.7.4)
      lodash: 4.17.21
      minimatch: 3.0.8
      resolve: 1.22.8
      semver: 7.5.4
      source-map: 0.6.1
      typescript: 5.4.2
    transitivePeerDependencies:
      - '@types/node'
    optional: true

  '@microsoft/tsdoc-config@0.16.2':
    dependencies:
      '@microsoft/tsdoc': 0.14.2
      ajv: 6.12.6
      jju: 1.4.0
      resolve: 1.19.0
    optional: true

  '@microsoft/tsdoc@0.14.2':
    optional: true

  '@nats-io/jetstream@3.0.0-29':
    dependencies:
      '@nats-io/nats-core': 3.0.0-42

  '@nats-io/kv@3.0.0-23':
    dependencies:
      '@nats-io/jetstream': 3.0.0-29
      '@nats-io/nats-core': 3.0.0-42

  '@nats-io/nats-core@3.0.0-40':
    dependencies:
      '@nats-io/nkeys': 1.2.0-7
      '@nats-io/nuid': 2.0.1-2

  '@nats-io/nats-core@3.0.0-42':
    dependencies:
      '@nats-io/nkeys': 2.0.0-2
      '@nats-io/nuid': 2.0.1-2

  '@nats-io/nkeys@1.2.0-7':
    dependencies:
      tweetnacl: 1.0.3

  '@nats-io/nkeys@2.0.0-2':
    dependencies:
      tweetnacl: 1.0.3

  '@nats-io/nuid@2.0.1-2': {}

  '@nats-io/transport-node@3.0.0-26':
    dependencies:
      '@nats-io/nats-core': 3.0.0-40
      '@nats-io/nkeys': 1.2.0-7
      '@nats-io/nuid': 2.0.1-2

  '@noble/curves@1.6.0':
    dependencies:
      '@noble/hashes': 1.5.0

  '@noble/hashes@1.5.0': {}

  '@nodelib/fs.scandir@2.1.5':
    dependencies:
      '@nodelib/fs.stat': 2.0.5
      run-parallel: 1.2.0

  '@nodelib/fs.stat@2.0.5': {}

  '@nodelib/fs.walk@1.2.8':
    dependencies:
      '@nodelib/fs.scandir': 2.1.5
      fastq: 1.17.1

  '@pkgjs/parseargs@0.11.0':
    optional: true

  '@radix-ui/number@1.1.0': {}

  '@radix-ui/primitive@1.1.0': {}

  '@radix-ui/react-arrow@1.1.0(@types/react-dom@18.3.1)(@types/react@18.3.12)(react-dom@18.3.1(react@18.3.1))(react@18.3.1)':
    dependencies:
      '@radix-ui/react-primitive': 2.0.0(@types/react-dom@18.3.1)(@types/react@18.3.12)(react-dom@18.3.1(react@18.3.1))(react@18.3.1)
      react: 18.3.1
      react-dom: 18.3.1(react@18.3.1)
    optionalDependencies:
      '@types/react': 18.3.12
      '@types/react-dom': 18.3.1

  '@radix-ui/react-collection@1.1.0(@types/react-dom@18.3.1)(@types/react@18.3.12)(react-dom@18.3.1(react@18.3.1))(react@18.3.1)':
    dependencies:
      '@radix-ui/react-compose-refs': 1.1.0(@types/react@18.3.12)(react@18.3.1)
      '@radix-ui/react-context': 1.1.0(@types/react@18.3.12)(react@18.3.1)
      '@radix-ui/react-primitive': 2.0.0(@types/react-dom@18.3.1)(@types/react@18.3.12)(react-dom@18.3.1(react@18.3.1))(react@18.3.1)
      '@radix-ui/react-slot': 1.1.0(@types/react@18.3.12)(react@18.3.1)
      react: 18.3.1
      react-dom: 18.3.1(react@18.3.1)
    optionalDependencies:
      '@types/react': 18.3.12
      '@types/react-dom': 18.3.1

  '@radix-ui/react-compose-refs@1.1.0(@types/react@18.3.12)(react@18.3.1)':
    dependencies:
      react: 18.3.1
    optionalDependencies:
      '@types/react': 18.3.12

  '@radix-ui/react-context@1.1.0(@types/react@18.3.12)(react@18.3.1)':
    dependencies:
      react: 18.3.1
    optionalDependencies:
      '@types/react': 18.3.12

  '@radix-ui/react-context@1.1.1(@types/react@18.3.12)(react@18.3.1)':
    dependencies:
      react: 18.3.1
    optionalDependencies:
      '@types/react': 18.3.12

  '@radix-ui/react-direction@1.1.0(@types/react@18.3.12)(react@18.3.1)':
    dependencies:
      react: 18.3.1
    optionalDependencies:
      '@types/react': 18.3.12

  '@radix-ui/react-dismissable-layer@1.1.1(@types/react-dom@18.3.1)(@types/react@18.3.12)(react-dom@18.3.1(react@18.3.1))(react@18.3.1)':
    dependencies:
      '@radix-ui/primitive': 1.1.0
      '@radix-ui/react-compose-refs': 1.1.0(@types/react@18.3.12)(react@18.3.1)
      '@radix-ui/react-primitive': 2.0.0(@types/react-dom@18.3.1)(@types/react@18.3.12)(react-dom@18.3.1(react@18.3.1))(react@18.3.1)
      '@radix-ui/react-use-callback-ref': 1.1.0(@types/react@18.3.12)(react@18.3.1)
      '@radix-ui/react-use-escape-keydown': 1.1.0(@types/react@18.3.12)(react@18.3.1)
      react: 18.3.1
      react-dom: 18.3.1(react@18.3.1)
    optionalDependencies:
      '@types/react': 18.3.12
      '@types/react-dom': 18.3.1

  '@radix-ui/react-focus-guards@1.1.1(@types/react@18.3.12)(react@18.3.1)':
    dependencies:
      react: 18.3.1
    optionalDependencies:
      '@types/react': 18.3.12

  '@radix-ui/react-focus-scope@1.1.0(@types/react-dom@18.3.1)(@types/react@18.3.12)(react-dom@18.3.1(react@18.3.1))(react@18.3.1)':
    dependencies:
      '@radix-ui/react-compose-refs': 1.1.0(@types/react@18.3.12)(react@18.3.1)
      '@radix-ui/react-primitive': 2.0.0(@types/react-dom@18.3.1)(@types/react@18.3.12)(react-dom@18.3.1(react@18.3.1))(react@18.3.1)
      '@radix-ui/react-use-callback-ref': 1.1.0(@types/react@18.3.12)(react@18.3.1)
      react: 18.3.1
      react-dom: 18.3.1(react@18.3.1)
    optionalDependencies:
      '@types/react': 18.3.12
      '@types/react-dom': 18.3.1

  '@radix-ui/react-id@1.1.0(@types/react@18.3.12)(react@18.3.1)':
    dependencies:
      '@radix-ui/react-use-layout-effect': 1.1.0(@types/react@18.3.12)(react@18.3.1)
      react: 18.3.1
    optionalDependencies:
      '@types/react': 18.3.12

  '@radix-ui/react-popper@1.2.0(@types/react-dom@18.3.1)(@types/react@18.3.12)(react-dom@18.3.1(react@18.3.1))(react@18.3.1)':
    dependencies:
      '@floating-ui/react-dom': 2.1.2(react-dom@18.3.1(react@18.3.1))(react@18.3.1)
      '@radix-ui/react-arrow': 1.1.0(@types/react-dom@18.3.1)(@types/react@18.3.12)(react-dom@18.3.1(react@18.3.1))(react@18.3.1)
      '@radix-ui/react-compose-refs': 1.1.0(@types/react@18.3.12)(react@18.3.1)
      '@radix-ui/react-context': 1.1.0(@types/react@18.3.12)(react@18.3.1)
      '@radix-ui/react-primitive': 2.0.0(@types/react-dom@18.3.1)(@types/react@18.3.12)(react-dom@18.3.1(react@18.3.1))(react@18.3.1)
      '@radix-ui/react-use-callback-ref': 1.1.0(@types/react@18.3.12)(react@18.3.1)
      '@radix-ui/react-use-layout-effect': 1.1.0(@types/react@18.3.12)(react@18.3.1)
      '@radix-ui/react-use-rect': 1.1.0(@types/react@18.3.12)(react@18.3.1)
      '@radix-ui/react-use-size': 1.1.0(@types/react@18.3.12)(react@18.3.1)
      '@radix-ui/rect': 1.1.0
      react: 18.3.1
      react-dom: 18.3.1(react@18.3.1)
    optionalDependencies:
      '@types/react': 18.3.12
      '@types/react-dom': 18.3.1

  '@radix-ui/react-portal@1.1.2(@types/react-dom@18.3.1)(@types/react@18.3.12)(react-dom@18.3.1(react@18.3.1))(react@18.3.1)':
    dependencies:
      '@radix-ui/react-primitive': 2.0.0(@types/react-dom@18.3.1)(@types/react@18.3.12)(react-dom@18.3.1(react@18.3.1))(react@18.3.1)
      '@radix-ui/react-use-layout-effect': 1.1.0(@types/react@18.3.12)(react@18.3.1)
      react: 18.3.1
      react-dom: 18.3.1(react@18.3.1)
    optionalDependencies:
      '@types/react': 18.3.12
      '@types/react-dom': 18.3.1

  '@radix-ui/react-presence@1.1.1(@types/react-dom@18.3.1)(@types/react@18.3.12)(react-dom@18.3.1(react@18.3.1))(react@18.3.1)':
    dependencies:
      '@radix-ui/react-compose-refs': 1.1.0(@types/react@18.3.12)(react@18.3.1)
      '@radix-ui/react-use-layout-effect': 1.1.0(@types/react@18.3.12)(react@18.3.1)
      react: 18.3.1
      react-dom: 18.3.1(react@18.3.1)
    optionalDependencies:
      '@types/react': 18.3.12
      '@types/react-dom': 18.3.1

  '@radix-ui/react-primitive@2.0.0(@types/react-dom@18.3.1)(@types/react@18.3.12)(react-dom@18.3.1(react@18.3.1))(react@18.3.1)':
    dependencies:
      '@radix-ui/react-slot': 1.1.0(@types/react@18.3.12)(react@18.3.1)
      react: 18.3.1
      react-dom: 18.3.1(react@18.3.1)
    optionalDependencies:
      '@types/react': 18.3.12
      '@types/react-dom': 18.3.1

  '@radix-ui/react-roving-focus@1.1.0(@types/react-dom@18.3.1)(@types/react@18.3.12)(react-dom@18.3.1(react@18.3.1))(react@18.3.1)':
    dependencies:
      '@radix-ui/primitive': 1.1.0
      '@radix-ui/react-collection': 1.1.0(@types/react-dom@18.3.1)(@types/react@18.3.12)(react-dom@18.3.1(react@18.3.1))(react@18.3.1)
      '@radix-ui/react-compose-refs': 1.1.0(@types/react@18.3.12)(react@18.3.1)
      '@radix-ui/react-context': 1.1.0(@types/react@18.3.12)(react@18.3.1)
      '@radix-ui/react-direction': 1.1.0(@types/react@18.3.12)(react@18.3.1)
      '@radix-ui/react-id': 1.1.0(@types/react@18.3.12)(react@18.3.1)
      '@radix-ui/react-primitive': 2.0.0(@types/react-dom@18.3.1)(@types/react@18.3.12)(react-dom@18.3.1(react@18.3.1))(react@18.3.1)
      '@radix-ui/react-use-callback-ref': 1.1.0(@types/react@18.3.12)(react@18.3.1)
      '@radix-ui/react-use-controllable-state': 1.1.0(@types/react@18.3.12)(react@18.3.1)
      react: 18.3.1
      react-dom: 18.3.1(react@18.3.1)
    optionalDependencies:
      '@types/react': 18.3.12
      '@types/react-dom': 18.3.1

  '@radix-ui/react-scroll-area@1.2.1(@types/react-dom@18.3.1)(@types/react@18.3.12)(react-dom@18.3.1(react@18.3.1))(react@18.3.1)':
    dependencies:
      '@radix-ui/number': 1.1.0
      '@radix-ui/primitive': 1.1.0
      '@radix-ui/react-compose-refs': 1.1.0(@types/react@18.3.12)(react@18.3.1)
      '@radix-ui/react-context': 1.1.1(@types/react@18.3.12)(react@18.3.1)
      '@radix-ui/react-direction': 1.1.0(@types/react@18.3.12)(react@18.3.1)
      '@radix-ui/react-presence': 1.1.1(@types/react-dom@18.3.1)(@types/react@18.3.12)(react-dom@18.3.1(react@18.3.1))(react@18.3.1)
      '@radix-ui/react-primitive': 2.0.0(@types/react-dom@18.3.1)(@types/react@18.3.12)(react-dom@18.3.1(react@18.3.1))(react@18.3.1)
      '@radix-ui/react-use-callback-ref': 1.1.0(@types/react@18.3.12)(react@18.3.1)
      '@radix-ui/react-use-layout-effect': 1.1.0(@types/react@18.3.12)(react@18.3.1)
      react: 18.3.1
      react-dom: 18.3.1(react@18.3.1)
    optionalDependencies:
      '@types/react': 18.3.12
      '@types/react-dom': 18.3.1

  '@radix-ui/react-select@2.1.2(@types/react-dom@18.3.1)(@types/react@18.3.12)(react-dom@18.3.1(react@18.3.1))(react@18.3.1)':
    dependencies:
      '@radix-ui/number': 1.1.0
      '@radix-ui/primitive': 1.1.0
      '@radix-ui/react-collection': 1.1.0(@types/react-dom@18.3.1)(@types/react@18.3.12)(react-dom@18.3.1(react@18.3.1))(react@18.3.1)
      '@radix-ui/react-compose-refs': 1.1.0(@types/react@18.3.12)(react@18.3.1)
      '@radix-ui/react-context': 1.1.1(@types/react@18.3.12)(react@18.3.1)
      '@radix-ui/react-direction': 1.1.0(@types/react@18.3.12)(react@18.3.1)
      '@radix-ui/react-dismissable-layer': 1.1.1(@types/react-dom@18.3.1)(@types/react@18.3.12)(react-dom@18.3.1(react@18.3.1))(react@18.3.1)
      '@radix-ui/react-focus-guards': 1.1.1(@types/react@18.3.12)(react@18.3.1)
      '@radix-ui/react-focus-scope': 1.1.0(@types/react-dom@18.3.1)(@types/react@18.3.12)(react-dom@18.3.1(react@18.3.1))(react@18.3.1)
      '@radix-ui/react-id': 1.1.0(@types/react@18.3.12)(react@18.3.1)
      '@radix-ui/react-popper': 1.2.0(@types/react-dom@18.3.1)(@types/react@18.3.12)(react-dom@18.3.1(react@18.3.1))(react@18.3.1)
      '@radix-ui/react-portal': 1.1.2(@types/react-dom@18.3.1)(@types/react@18.3.12)(react-dom@18.3.1(react@18.3.1))(react@18.3.1)
      '@radix-ui/react-primitive': 2.0.0(@types/react-dom@18.3.1)(@types/react@18.3.12)(react-dom@18.3.1(react@18.3.1))(react@18.3.1)
      '@radix-ui/react-slot': 1.1.0(@types/react@18.3.12)(react@18.3.1)
      '@radix-ui/react-use-callback-ref': 1.1.0(@types/react@18.3.12)(react@18.3.1)
      '@radix-ui/react-use-controllable-state': 1.1.0(@types/react@18.3.12)(react@18.3.1)
      '@radix-ui/react-use-layout-effect': 1.1.0(@types/react@18.3.12)(react@18.3.1)
      '@radix-ui/react-use-previous': 1.1.0(@types/react@18.3.12)(react@18.3.1)
      '@radix-ui/react-visually-hidden': 1.1.0(@types/react-dom@18.3.1)(@types/react@18.3.12)(react-dom@18.3.1(react@18.3.1))(react@18.3.1)
      aria-hidden: 1.2.4
      react: 18.3.1
      react-dom: 18.3.1(react@18.3.1)
      react-remove-scroll: 2.6.0(@types/react@18.3.12)(react@18.3.1)
    optionalDependencies:
      '@types/react': 18.3.12
      '@types/react-dom': 18.3.1

  '@radix-ui/react-slot@1.1.0(@types/react@18.3.12)(react@18.3.1)':
    dependencies:
      '@radix-ui/react-compose-refs': 1.1.0(@types/react@18.3.12)(react@18.3.1)
      react: 18.3.1
    optionalDependencies:
      '@types/react': 18.3.12

  '@radix-ui/react-tabs@1.1.1(@types/react-dom@18.3.1)(@types/react@18.3.12)(react-dom@18.3.1(react@18.3.1))(react@18.3.1)':
    dependencies:
      '@radix-ui/primitive': 1.1.0
      '@radix-ui/react-context': 1.1.1(@types/react@18.3.12)(react@18.3.1)
      '@radix-ui/react-direction': 1.1.0(@types/react@18.3.12)(react@18.3.1)
      '@radix-ui/react-id': 1.1.0(@types/react@18.3.12)(react@18.3.1)
      '@radix-ui/react-presence': 1.1.1(@types/react-dom@18.3.1)(@types/react@18.3.12)(react-dom@18.3.1(react@18.3.1))(react@18.3.1)
      '@radix-ui/react-primitive': 2.0.0(@types/react-dom@18.3.1)(@types/react@18.3.12)(react-dom@18.3.1(react@18.3.1))(react@18.3.1)
      '@radix-ui/react-roving-focus': 1.1.0(@types/react-dom@18.3.1)(@types/react@18.3.12)(react-dom@18.3.1(react@18.3.1))(react@18.3.1)
      '@radix-ui/react-use-controllable-state': 1.1.0(@types/react@18.3.12)(react@18.3.1)
      react: 18.3.1
      react-dom: 18.3.1(react@18.3.1)
    optionalDependencies:
      '@types/react': 18.3.12
      '@types/react-dom': 18.3.1

  '@radix-ui/react-tooltip@1.1.4(@types/react-dom@18.3.1)(@types/react@18.3.12)(react-dom@18.3.1(react@18.3.1))(react@18.3.1)':
    dependencies:
      '@radix-ui/primitive': 1.1.0
      '@radix-ui/react-compose-refs': 1.1.0(@types/react@18.3.12)(react@18.3.1)
      '@radix-ui/react-context': 1.1.1(@types/react@18.3.12)(react@18.3.1)
      '@radix-ui/react-dismissable-layer': 1.1.1(@types/react-dom@18.3.1)(@types/react@18.3.12)(react-dom@18.3.1(react@18.3.1))(react@18.3.1)
      '@radix-ui/react-id': 1.1.0(@types/react@18.3.12)(react@18.3.1)
      '@radix-ui/react-popper': 1.2.0(@types/react-dom@18.3.1)(@types/react@18.3.12)(react-dom@18.3.1(react@18.3.1))(react@18.3.1)
      '@radix-ui/react-portal': 1.1.2(@types/react-dom@18.3.1)(@types/react@18.3.12)(react-dom@18.3.1(react@18.3.1))(react@18.3.1)
      '@radix-ui/react-presence': 1.1.1(@types/react-dom@18.3.1)(@types/react@18.3.12)(react-dom@18.3.1(react@18.3.1))(react@18.3.1)
      '@radix-ui/react-primitive': 2.0.0(@types/react-dom@18.3.1)(@types/react@18.3.12)(react-dom@18.3.1(react@18.3.1))(react@18.3.1)
      '@radix-ui/react-slot': 1.1.0(@types/react@18.3.12)(react@18.3.1)
      '@radix-ui/react-use-controllable-state': 1.1.0(@types/react@18.3.12)(react@18.3.1)
      '@radix-ui/react-visually-hidden': 1.1.0(@types/react-dom@18.3.1)(@types/react@18.3.12)(react-dom@18.3.1(react@18.3.1))(react@18.3.1)
      react: 18.3.1
      react-dom: 18.3.1(react@18.3.1)
    optionalDependencies:
      '@types/react': 18.3.12
      '@types/react-dom': 18.3.1

  '@radix-ui/react-use-callback-ref@1.1.0(@types/react@18.3.12)(react@18.3.1)':
    dependencies:
      react: 18.3.1
    optionalDependencies:
      '@types/react': 18.3.12

  '@radix-ui/react-use-controllable-state@1.1.0(@types/react@18.3.12)(react@18.3.1)':
    dependencies:
      '@radix-ui/react-use-callback-ref': 1.1.0(@types/react@18.3.12)(react@18.3.1)
      react: 18.3.1
    optionalDependencies:
      '@types/react': 18.3.12

  '@radix-ui/react-use-escape-keydown@1.1.0(@types/react@18.3.12)(react@18.3.1)':
    dependencies:
      '@radix-ui/react-use-callback-ref': 1.1.0(@types/react@18.3.12)(react@18.3.1)
      react: 18.3.1
    optionalDependencies:
      '@types/react': 18.3.12

  '@radix-ui/react-use-layout-effect@1.1.0(@types/react@18.3.12)(react@18.3.1)':
    dependencies:
      react: 18.3.1
    optionalDependencies:
      '@types/react': 18.3.12

  '@radix-ui/react-use-previous@1.1.0(@types/react@18.3.12)(react@18.3.1)':
    dependencies:
      react: 18.3.1
    optionalDependencies:
      '@types/react': 18.3.12

  '@radix-ui/react-use-rect@1.1.0(@types/react@18.3.12)(react@18.3.1)':
    dependencies:
      '@radix-ui/rect': 1.1.0
      react: 18.3.1
    optionalDependencies:
      '@types/react': 18.3.12

  '@radix-ui/react-use-size@1.1.0(@types/react@18.3.12)(react@18.3.1)':
    dependencies:
      '@radix-ui/react-use-layout-effect': 1.1.0(@types/react@18.3.12)(react@18.3.1)
      react: 18.3.1
    optionalDependencies:
      '@types/react': 18.3.12

  '@radix-ui/react-visually-hidden@1.1.0(@types/react-dom@18.3.1)(@types/react@18.3.12)(react-dom@18.3.1(react@18.3.1))(react@18.3.1)':
    dependencies:
      '@radix-ui/react-primitive': 2.0.0(@types/react-dom@18.3.1)(@types/react@18.3.12)(react-dom@18.3.1(react@18.3.1))(react@18.3.1)
      react: 18.3.1
      react-dom: 18.3.1(react@18.3.1)
    optionalDependencies:
      '@types/react': 18.3.12
      '@types/react-dom': 18.3.1

  '@radix-ui/rect@1.1.0': {}

  '@rollup/rollup-android-arm-eabi@4.20.0':
    optional: true

  '@rollup/rollup-android-arm64@4.20.0':
    optional: true

  '@rollup/rollup-darwin-arm64@4.20.0':
    optional: true

  '@rollup/rollup-darwin-x64@4.20.0':
    optional: true

  '@rollup/rollup-linux-arm-gnueabihf@4.20.0':
    optional: true

  '@rollup/rollup-linux-arm-musleabihf@4.20.0':
    optional: true

  '@rollup/rollup-linux-arm64-gnu@4.20.0':
    optional: true

  '@rollup/rollup-linux-arm64-musl@4.20.0':
    optional: true

  '@rollup/rollup-linux-powerpc64le-gnu@4.20.0':
    optional: true

  '@rollup/rollup-linux-riscv64-gnu@4.20.0':
    optional: true

  '@rollup/rollup-linux-s390x-gnu@4.20.0':
    optional: true

  '@rollup/rollup-linux-x64-gnu@4.20.0':
    optional: true

  '@rollup/rollup-linux-x64-musl@4.20.0':
    optional: true

  '@rollup/rollup-win32-arm64-msvc@4.20.0':
    optional: true

  '@rollup/rollup-win32-ia32-msvc@4.20.0':
    optional: true

  '@rollup/rollup-win32-x64-msvc@4.20.0':
    optional: true

  '@rushstack/node-core-library@4.0.2(@types/node@22.7.4)':
    dependencies:
      fs-extra: 7.0.1
      import-lazy: 4.0.0
      jju: 1.4.0
      resolve: 1.22.8
      semver: 7.5.4
      z-schema: 5.0.5
    optionalDependencies:
      '@types/node': 22.7.4
    optional: true

  '@rushstack/rig-package@0.5.2':
    dependencies:
      resolve: 1.22.8
      strip-json-comments: 3.1.1
    optional: true

  '@rushstack/terminal@0.10.0(@types/node@22.7.4)':
    dependencies:
      '@rushstack/node-core-library': 4.0.2(@types/node@22.7.4)
      supports-color: 8.1.1
    optionalDependencies:
      '@types/node': 22.7.4
    optional: true

  '@rushstack/ts-command-line@4.19.1(@types/node@22.7.4)':
    dependencies:
      '@rushstack/terminal': 0.10.0(@types/node@22.7.4)
      '@types/argparse': 1.0.38
      argparse: 1.0.10
      string-argv: 0.3.2
    transitivePeerDependencies:
      - '@types/node'
    optional: true

  '@statelyai/inspect@0.4.0(ws@8.18.0(bufferutil@4.0.8)(utf-8-validate@5.0.10))(xstate@5.19.0)':
    dependencies:
      fast-safe-stringify: 2.1.1
      isomorphic-ws: 5.0.0(ws@8.18.0(bufferutil@4.0.8)(utf-8-validate@5.0.10))
      partysocket: 0.0.25
      safe-stable-stringify: 2.5.0
      superjson: 1.13.3
      uuid: 9.0.1
      xstate: 5.19.0
    transitivePeerDependencies:
      - ws

  '@tsconfig/node10@1.0.11':
    optional: true

  '@tsconfig/node12@1.0.11':
    optional: true

  '@tsconfig/node14@1.0.3':
    optional: true

  '@tsconfig/node16@1.0.4':
    optional: true

  '@types/argparse@1.0.38':
    optional: true

  '@types/babel__core@7.20.5':
    dependencies:
      '@babel/parser': 7.25.3
      '@babel/types': 7.25.2
      '@types/babel__generator': 7.6.8
      '@types/babel__template': 7.4.4
      '@types/babel__traverse': 7.20.6

  '@types/babel__generator@7.6.8':
    dependencies:
      '@babel/types': 7.25.2

  '@types/babel__template@7.4.4':
    dependencies:
      '@babel/parser': 7.25.3
      '@babel/types': 7.25.2

  '@types/babel__traverse@7.20.6':
    dependencies:
      '@babel/types': 7.25.2

  '@types/base16@1.0.5': {}

  '@types/bn.js@5.1.6':
    dependencies:
      '@types/node': 22.7.4

  '@types/estree@1.0.5': {}

  '@types/estree@1.0.6': {}

  '@types/hast@2.3.10':
    dependencies:
      '@types/unist': 2.0.11

  '@types/json-schema@7.0.15': {}

  '@types/lodash@4.17.13': {}

  '@types/minimist@1.2.5': {}

  '@types/mocha@10.0.8': {}

  '@types/node@12.20.55': {}

  '@types/node@22.7.4':
    dependencies:
      undici-types: 6.19.8

  '@types/node@22.9.0':
    dependencies:
      undici-types: 6.19.8

  '@types/normalize-package-data@2.4.4': {}

  '@types/prop-types@15.7.13': {}

  '@types/react-dom@18.3.1':
    dependencies:
      '@types/react': 18.3.12

  '@types/react-syntax-highlighter@15.5.13':
    dependencies:
      '@types/react': 18.3.12

  '@types/react@18.3.12':
    dependencies:
      '@types/prop-types': 15.7.13
      csstype: 3.1.3

  '@types/semver@7.5.8': {}

  '@types/unist@2.0.11': {}

  '@types/voca@1.4.6': {}

  '@typescript-eslint/eslint-plugin@8.15.0(@typescript-eslint/parser@8.15.0(eslint@9.15.0(jiti@1.21.6))(typescript@5.6.2))(eslint@9.15.0(jiti@1.21.6))(typescript@5.6.2)':
    dependencies:
      '@eslint-community/regexpp': 4.12.1
      '@typescript-eslint/parser': 8.15.0(eslint@9.15.0(jiti@1.21.6))(typescript@5.6.2)
      '@typescript-eslint/scope-manager': 8.15.0
      '@typescript-eslint/type-utils': 8.15.0(eslint@9.15.0(jiti@1.21.6))(typescript@5.6.2)
      '@typescript-eslint/utils': 8.15.0(eslint@9.15.0(jiti@1.21.6))(typescript@5.6.2)
      '@typescript-eslint/visitor-keys': 8.15.0
      eslint: 9.15.0(jiti@1.21.6)
      graphemer: 1.4.0
      ignore: 5.3.2
      natural-compare: 1.4.0
      ts-api-utils: 1.4.0(typescript@5.6.2)
    optionalDependencies:
      typescript: 5.6.2
    transitivePeerDependencies:
      - supports-color

  '@typescript-eslint/parser@8.15.0(eslint@9.15.0(jiti@1.21.6))(typescript@5.6.2)':
    dependencies:
      '@typescript-eslint/scope-manager': 8.15.0
      '@typescript-eslint/types': 8.15.0
      '@typescript-eslint/typescript-estree': 8.15.0(typescript@5.6.2)
      '@typescript-eslint/visitor-keys': 8.15.0
      debug: 4.3.6
      eslint: 9.15.0(jiti@1.21.6)
    optionalDependencies:
      typescript: 5.6.2
    transitivePeerDependencies:
      - supports-color

  '@typescript-eslint/scope-manager@8.15.0':
    dependencies:
      '@typescript-eslint/types': 8.15.0
      '@typescript-eslint/visitor-keys': 8.15.0

  '@typescript-eslint/type-utils@8.15.0(eslint@9.15.0(jiti@1.21.6))(typescript@5.6.2)':
    dependencies:
      '@typescript-eslint/typescript-estree': 8.15.0(typescript@5.6.2)
      '@typescript-eslint/utils': 8.15.0(eslint@9.15.0(jiti@1.21.6))(typescript@5.6.2)
      debug: 4.3.6
      eslint: 9.15.0(jiti@1.21.6)
      ts-api-utils: 1.4.0(typescript@5.6.2)
    optionalDependencies:
      typescript: 5.6.2
    transitivePeerDependencies:
      - supports-color

  '@typescript-eslint/types@8.15.0': {}

  '@typescript-eslint/typescript-estree@8.15.0(typescript@5.6.2)':
    dependencies:
      '@typescript-eslint/types': 8.15.0
      '@typescript-eslint/visitor-keys': 8.15.0
      debug: 4.3.6
      fast-glob: 3.3.2
      is-glob: 4.0.3
      minimatch: 9.0.5
      semver: 7.6.3
      ts-api-utils: 1.4.0(typescript@5.6.2)
    optionalDependencies:
      typescript: 5.6.2
    transitivePeerDependencies:
      - supports-color

  '@typescript-eslint/utils@8.15.0(eslint@9.15.0(jiti@1.21.6))(typescript@5.6.2)':
    dependencies:
      '@eslint-community/eslint-utils': 4.4.1(eslint@9.15.0(jiti@1.21.6))
      '@typescript-eslint/scope-manager': 8.15.0
      '@typescript-eslint/types': 8.15.0
      '@typescript-eslint/typescript-estree': 8.15.0(typescript@5.6.2)
      eslint: 9.15.0(jiti@1.21.6)
    optionalDependencies:
      typescript: 5.6.2
    transitivePeerDependencies:
      - supports-color

  '@typescript-eslint/visitor-keys@8.15.0':
    dependencies:
      '@typescript-eslint/types': 8.15.0
      eslint-visitor-keys: 4.2.0

  '@vitejs/plugin-react@4.3.3(vite@5.4.11(@types/node@22.9.0)(terser@5.31.0))':
    dependencies:
      '@babel/core': 7.26.0
      '@babel/plugin-transform-react-jsx-self': 7.25.9(@babel/core@7.26.0)
      '@babel/plugin-transform-react-jsx-source': 7.25.9(@babel/core@7.26.0)
      '@types/babel__core': 7.20.5
      react-refresh: 0.14.2
      vite: 5.4.11(@types/node@22.9.0)(terser@5.31.0)
    transitivePeerDependencies:
      - supports-color

  '@vitest/coverage-v8@2.0.2(vitest@2.1.1(@types/node@22.7.4)(jsdom@24.0.0(bufferutil@4.0.8)(utf-8-validate@5.0.10))(terser@5.31.0))':
    dependencies:
      '@ampproject/remapping': 2.3.0
      '@bcoe/v8-coverage': 0.2.3
      debug: 4.3.6
      istanbul-lib-coverage: 3.2.2
      istanbul-lib-report: 3.0.1
      istanbul-lib-source-maps: 5.0.6
      istanbul-reports: 3.1.7
      magic-string: 0.30.11
      magicast: 0.3.4
      std-env: 3.7.0
      strip-literal: 2.1.0
      test-exclude: 7.0.1
      tinyrainbow: 1.2.0
      vitest: 2.1.1(@types/node@22.7.4)(jsdom@24.0.0(bufferutil@4.0.8)(utf-8-validate@5.0.10))(terser@5.31.0)
    transitivePeerDependencies:
      - supports-color

  '@vitest/expect@2.1.1':
    dependencies:
      '@vitest/spy': 2.1.1
      '@vitest/utils': 2.1.1
      chai: 5.1.1
      tinyrainbow: 1.2.0

  '@vitest/mocker@2.1.1(@vitest/spy@2.1.1)(vite@5.2.11(@types/node@22.7.4)(terser@5.31.0))':
    dependencies:
      '@vitest/spy': 2.1.1
      estree-walker: 3.0.3
      magic-string: 0.30.11
    optionalDependencies:
      vite: 5.2.11(@types/node@22.7.4)(terser@5.31.0)

  '@vitest/mocker@2.1.1(@vitest/spy@2.1.1)(vite@5.2.11(@types/node@22.9.0)(terser@5.31.0))':
    dependencies:
      '@vitest/spy': 2.1.1
      estree-walker: 3.0.3
      magic-string: 0.30.11
    optionalDependencies:
      vite: 5.2.11(@types/node@22.9.0)(terser@5.31.0)

  '@vitest/pretty-format@2.1.1':
    dependencies:
      tinyrainbow: 1.2.0

  '@vitest/runner@2.1.1':
    dependencies:
      '@vitest/utils': 2.1.1
      pathe: 1.1.2

  '@vitest/snapshot@2.1.1':
    dependencies:
      '@vitest/pretty-format': 2.1.1
      magic-string: 0.30.11
      pathe: 1.1.2

  '@vitest/spy@2.1.1':
    dependencies:
      tinyspy: 3.0.0

  '@vitest/utils@2.1.1':
    dependencies:
      '@vitest/pretty-format': 2.1.1
      loupe: 3.1.1
      tinyrainbow: 1.2.0

  '@xstate/react@5.0.0(@types/react@18.3.12)(react@18.3.1)(xstate@5.19.0)':
    dependencies:
      react: 18.3.1
      use-isomorphic-layout-effect: 1.1.2(@types/react@18.3.12)(react@18.3.1)
      use-sync-external-store: 1.2.2(react@18.3.1)
    optionalDependencies:
      xstate: 5.19.0
    transitivePeerDependencies:
      - '@types/react'

  acorn-jsx@5.3.2(acorn@8.14.0):
    dependencies:
      acorn: 8.14.0

  acorn-walk@8.3.3:
    dependencies:
      acorn: 8.14.0
    optional: true

  acorn@8.14.0: {}

  agent-base@7.1.1:
    dependencies:
      debug: 4.3.6
    transitivePeerDependencies:
      - supports-color
    optional: true

  ajv@6.12.6:
    dependencies:
      fast-deep-equal: 3.1.3
      fast-json-stable-stringify: 2.1.0
      json-schema-traverse: 0.4.1
      uri-js: 4.4.1

  ansi-colors@4.1.3: {}

  ansi-escapes@7.0.0:
    dependencies:
      environment: 1.1.0

  ansi-regex@5.0.1: {}

  ansi-regex@6.0.1: {}

  ansi-styles@3.2.1:
    dependencies:
      color-convert: 1.9.3

  ansi-styles@4.3.0:
    dependencies:
      color-convert: 2.0.1

  ansi-styles@6.2.1: {}

  any-promise@1.3.0: {}

  anymatch@3.1.3:
    dependencies:
      normalize-path: 3.0.0
      picomatch: 2.3.1

  arg@4.1.3:
    optional: true

  arg@5.0.2: {}

  argparse@1.0.10:
    dependencies:
      sprintf-js: 1.0.3

  argparse@2.0.1: {}

  aria-hidden@1.2.4:
    dependencies:
      tslib: 2.7.0

  array-buffer-byte-length@1.0.1:
    dependencies:
      call-bind: 1.0.7
      is-array-buffer: 3.0.4

  array-union@2.1.0: {}

  array.prototype.flat@1.3.2:
    dependencies:
      call-bind: 1.0.7
      define-properties: 1.2.1
      es-abstract: 1.23.3
      es-shim-unscopables: 1.0.2

  arraybuffer.prototype.slice@1.0.3:
    dependencies:
      array-buffer-byte-length: 1.0.1
      call-bind: 1.0.7
      define-properties: 1.2.1
      es-abstract: 1.23.3
      es-errors: 1.3.0
      get-intrinsic: 1.2.4
      is-array-buffer: 3.0.4
      is-shared-array-buffer: 1.0.3

  arrify@1.0.1: {}

  asap@2.0.6: {}

  assertion-error@2.0.1: {}

  async@2.6.4:
    dependencies:
      lodash: 4.17.21

  asynckit@0.4.0: {}

  autoprefixer@10.4.20(postcss@8.4.49):
    dependencies:
      browserslist: 4.24.2
      caniuse-lite: 1.0.30001680
      fraction.js: 4.3.7
      normalize-range: 0.1.2
      picocolors: 1.1.1
      postcss: 8.4.49
      postcss-value-parser: 4.2.0

  available-typed-arrays@1.0.7:
    dependencies:
      possible-typed-array-names: 1.0.0

  balanced-match@1.0.2: {}

  base16@1.0.0: {}

  bech32@2.0.0: {}

  better-path-resolve@1.0.0:
    dependencies:
      is-windows: 1.0.2

  binary-extensions@2.3.0: {}

  bn.js@5.2.1: {}

  brace-expansion@1.1.11:
    dependencies:
      balanced-match: 1.0.2
      concat-map: 0.0.1

  brace-expansion@2.0.1:
    dependencies:
      balanced-match: 1.0.2

  braces@3.0.3:
    dependencies:
      fill-range: 7.1.1

  breakword@1.0.6:
    dependencies:
      wcwidth: 1.0.1

  browserslist@4.24.2:
    dependencies:
      caniuse-lite: 1.0.30001680
      electron-to-chromium: 1.5.63
      node-releases: 2.0.18
      update-browserslist-db: 1.1.1(browserslist@4.24.2)

  buffer-from@1.1.2: {}

  bufferutil@4.0.8:
    dependencies:
      node-gyp-build: 4.8.1

  bundle-require@4.2.1(esbuild@0.19.12):
    dependencies:
      esbuild: 0.19.12
      load-tsconfig: 0.2.5

  bundle-require@5.0.0(esbuild@0.24.0):
    dependencies:
      esbuild: 0.24.0
      load-tsconfig: 0.2.5

  cac@6.7.14: {}

  call-bind@1.0.7:
    dependencies:
      es-define-property: 1.0.0
      es-errors: 1.3.0
      function-bind: 1.1.2
      get-intrinsic: 1.2.4
      set-function-length: 1.2.2

  callsites@3.1.0: {}

  camelcase-css@2.0.1: {}

  camelcase-keys@6.2.2:
    dependencies:
      camelcase: 5.3.1
      map-obj: 4.3.0
      quick-lru: 4.0.1

  camelcase@5.3.1: {}

  caniuse-lite@1.0.30001680: {}

  chai@5.1.1:
    dependencies:
      assertion-error: 2.0.1
      check-error: 2.1.1
      deep-eql: 5.0.2
      loupe: 3.1.1
      pathval: 2.0.0

  chalk@2.4.2:
    dependencies:
      ansi-styles: 3.2.1
      escape-string-regexp: 1.0.5
      supports-color: 5.5.0

  chalk@4.1.2:
    dependencies:
      ansi-styles: 4.3.0
      supports-color: 7.2.0

  chalk@5.3.0: {}

  character-entities-legacy@1.1.4: {}

  character-entities@1.2.4: {}

  character-reference-invalid@1.1.4: {}

  chardet@0.7.0: {}

  check-error@2.1.1: {}

  chokidar@3.6.0:
    dependencies:
      anymatch: 3.1.3
      braces: 3.0.3
      glob-parent: 5.1.2
      is-binary-path: 2.1.0
      is-glob: 4.0.3
      normalize-path: 3.0.0
      readdirp: 3.6.0
    optionalDependencies:
      fsevents: 2.3.3

  ci-info@3.9.0: {}

  class-variance-authority@0.7.0:
    dependencies:
      clsx: 2.0.0

  cli-cursor@5.0.0:
    dependencies:
      restore-cursor: 5.1.0

  cli-table@0.3.11:
    dependencies:
      colors: 1.0.3

  cli-truncate@4.0.0:
    dependencies:
      slice-ansi: 5.0.0
      string-width: 7.2.0

  cliui@6.0.0:
    dependencies:
      string-width: 4.2.3
      strip-ansi: 6.0.1
      wrap-ansi: 6.2.0

  cliui@8.0.1:
    dependencies:
      string-width: 4.2.3
      strip-ansi: 6.0.1
      wrap-ansi: 7.0.0

  clone@1.0.4: {}

  clsx@2.0.0: {}

  clsx@2.1.1: {}

  color-convert@1.9.3:
    dependencies:
      color-name: 1.1.3

  color-convert@2.0.1:
    dependencies:
      color-name: 1.1.4

  color-name@1.1.3: {}

  color-name@1.1.4: {}

  color-string@1.9.1:
    dependencies:
      color-name: 1.1.4
      simple-swizzle: 0.2.2

  color@3.2.1:
    dependencies:
      color-convert: 1.9.3
      color-string: 1.9.1

  colorette@2.0.20: {}

  colors@1.0.3: {}

  combined-stream@1.0.8:
    dependencies:
      delayed-stream: 1.0.0

  comma-separated-tokens@1.0.8: {}

  commander@11.1.0: {}

  commander@12.1.0: {}

  commander@2.20.3: {}

  commander@4.1.1: {}

  commander@9.5.0:
    optional: true

  compare-versions@6.1.0: {}

  concat-map@0.0.1: {}

  convert-source-map@2.0.0: {}

  copy-anything@3.0.5:
    dependencies:
      is-what: 4.1.16

  create-require@1.1.1:
    optional: true

  cross-fetch@3.1.8:
    dependencies:
      node-fetch: 2.7.0
    transitivePeerDependencies:
      - encoding

  cross-spawn@5.1.0:
    dependencies:
      lru-cache: 4.1.5
      shebang-command: 1.2.0
      which: 1.3.1

  cross-spawn@7.0.3:
    dependencies:
      path-key: 3.1.1
      shebang-command: 2.0.0
      which: 2.0.2

  cross-spawn@7.0.6:
    dependencies:
      path-key: 3.1.1
      shebang-command: 2.0.0
      which: 2.0.2

  cssesc@3.0.0: {}

  cssstyle@4.0.1:
    dependencies:
      rrweb-cssom: 0.6.0
    optional: true

  csstype@3.1.3: {}

  csv-generate@3.4.3: {}

  csv-parse@4.16.3: {}

  csv-stringify@5.6.5: {}

  csv@5.5.3:
    dependencies:
      csv-generate: 3.4.3
      csv-parse: 4.16.3
      csv-stringify: 5.6.5
      stream-transform: 2.1.3

  d@1.0.2:
    dependencies:
      es5-ext: 0.10.64
      type: 2.7.3

  data-urls@5.0.0:
    dependencies:
      whatwg-mimetype: 4.0.0
      whatwg-url: 14.0.0
    optional: true

  data-view-buffer@1.0.1:
    dependencies:
      call-bind: 1.0.7
      es-errors: 1.3.0
      is-data-view: 1.0.1

  data-view-byte-length@1.0.1:
    dependencies:
      call-bind: 1.0.7
      es-errors: 1.3.0
      is-data-view: 1.0.1

  data-view-byte-offset@1.0.0:
    dependencies:
      call-bind: 1.0.7
      es-errors: 1.3.0
      is-data-view: 1.0.1

  dataloader@1.4.0: {}

  debug@2.6.9:
    dependencies:
      ms: 2.0.0

  debug@3.2.7:
    dependencies:
      ms: 2.1.2

  debug@4.3.4:
    dependencies:
      ms: 2.1.2

  debug@4.3.6:
    dependencies:
      ms: 2.1.2

  decamelize-keys@1.1.1:
    dependencies:
      decamelize: 1.2.0
      map-obj: 1.0.1

  decamelize@1.2.0: {}

  decimal.js@10.4.3:
    optional: true

  deep-eql@5.0.2: {}

  deep-is@0.1.4: {}

  defaults@1.0.4:
    dependencies:
      clone: 1.0.4

  define-data-property@1.1.4:
    dependencies:
      es-define-property: 1.0.0
      es-errors: 1.3.0
      gopd: 1.0.1

  define-properties@1.2.1:
    dependencies:
      define-data-property: 1.1.4
      has-property-descriptors: 1.0.2
      object-keys: 1.1.1

  delayed-stream@1.0.0: {}

  detect-indent@6.1.0: {}

  detect-node-es@1.1.0: {}

  didyoumean@1.2.2: {}

  diff@4.0.2:
    optional: true

  dir-glob@3.0.1:
    dependencies:
      path-type: 4.0.0

  dlv@1.1.3: {}

  dotenv@16.4.5: {}

  dotenv@8.6.0: {}

  eastasianwidth@0.2.0: {}

  electron-to-chromium@1.5.63: {}

  emoji-regex@10.3.0: {}

  emoji-regex@8.0.0: {}

  emoji-regex@9.2.2: {}

  enquirer@2.4.1:
    dependencies:
      ansi-colors: 4.1.3
      strip-ansi: 6.0.1

  entities@4.5.0:
    optional: true

  environment@1.1.0: {}

  error-ex@1.3.2:
    dependencies:
      is-arrayish: 0.2.1

  es-abstract@1.23.3:
    dependencies:
      array-buffer-byte-length: 1.0.1
      arraybuffer.prototype.slice: 1.0.3
      available-typed-arrays: 1.0.7
      call-bind: 1.0.7
      data-view-buffer: 1.0.1
      data-view-byte-length: 1.0.1
      data-view-byte-offset: 1.0.0
      es-define-property: 1.0.0
      es-errors: 1.3.0
      es-object-atoms: 1.0.0
      es-set-tostringtag: 2.0.3
      es-to-primitive: 1.2.1
      function.prototype.name: 1.1.6
      get-intrinsic: 1.2.4
      get-symbol-description: 1.0.2
      globalthis: 1.0.4
      gopd: 1.0.1
      has-property-descriptors: 1.0.2
      has-proto: 1.0.3
      has-symbols: 1.0.3
      hasown: 2.0.2
      internal-slot: 1.0.7
      is-array-buffer: 3.0.4
      is-callable: 1.2.7
      is-data-view: 1.0.1
      is-negative-zero: 2.0.3
      is-regex: 1.1.4
      is-shared-array-buffer: 1.0.3
      is-string: 1.0.7
      is-typed-array: 1.1.13
      is-weakref: 1.0.2
      object-inspect: 1.13.2
      object-keys: 1.1.1
      object.assign: 4.1.5
      regexp.prototype.flags: 1.5.2
      safe-array-concat: 1.1.2
      safe-regex-test: 1.0.3
      string.prototype.trim: 1.2.9
      string.prototype.trimend: 1.0.8
      string.prototype.trimstart: 1.0.8
      typed-array-buffer: 1.0.2
      typed-array-byte-length: 1.0.1
      typed-array-byte-offset: 1.0.2
      typed-array-length: 1.0.6
      unbox-primitive: 1.0.2
      which-typed-array: 1.1.15

  es-define-property@1.0.0:
    dependencies:
      get-intrinsic: 1.2.4

  es-errors@1.3.0: {}

  es-object-atoms@1.0.0:
    dependencies:
      es-errors: 1.3.0

  es-set-tostringtag@2.0.3:
    dependencies:
      get-intrinsic: 1.2.4
      has-tostringtag: 1.0.2
      hasown: 2.0.2

  es-shim-unscopables@1.0.2:
    dependencies:
      hasown: 2.0.2

  es-to-primitive@1.2.1:
    dependencies:
      is-callable: 1.2.7
      is-date-object: 1.0.5
      is-symbol: 1.0.4

  es5-ext@0.10.64:
    dependencies:
      es6-iterator: 2.0.3
      es6-symbol: 3.1.4
      esniff: 2.0.1
      next-tick: 1.1.0

  es6-iterator@2.0.3:
    dependencies:
      d: 1.0.2
      es5-ext: 0.10.64
      es6-symbol: 3.1.4

  es6-symbol@3.1.4:
    dependencies:
      d: 1.0.2
      ext: 1.7.0

  esbuild@0.19.12:
    optionalDependencies:
      '@esbuild/aix-ppc64': 0.19.12
      '@esbuild/android-arm': 0.19.12
      '@esbuild/android-arm64': 0.19.12
      '@esbuild/android-x64': 0.19.12
      '@esbuild/darwin-arm64': 0.19.12
      '@esbuild/darwin-x64': 0.19.12
      '@esbuild/freebsd-arm64': 0.19.12
      '@esbuild/freebsd-x64': 0.19.12
      '@esbuild/linux-arm': 0.19.12
      '@esbuild/linux-arm64': 0.19.12
      '@esbuild/linux-ia32': 0.19.12
      '@esbuild/linux-loong64': 0.19.12
      '@esbuild/linux-mips64el': 0.19.12
      '@esbuild/linux-ppc64': 0.19.12
      '@esbuild/linux-riscv64': 0.19.12
      '@esbuild/linux-s390x': 0.19.12
      '@esbuild/linux-x64': 0.19.12
      '@esbuild/netbsd-x64': 0.19.12
      '@esbuild/openbsd-x64': 0.19.12
      '@esbuild/sunos-x64': 0.19.12
      '@esbuild/win32-arm64': 0.19.12
      '@esbuild/win32-ia32': 0.19.12
      '@esbuild/win32-x64': 0.19.12

  esbuild@0.20.2:
    optionalDependencies:
      '@esbuild/aix-ppc64': 0.20.2
      '@esbuild/android-arm': 0.20.2
      '@esbuild/android-arm64': 0.20.2
      '@esbuild/android-x64': 0.20.2
      '@esbuild/darwin-arm64': 0.20.2
      '@esbuild/darwin-x64': 0.20.2
      '@esbuild/freebsd-arm64': 0.20.2
      '@esbuild/freebsd-x64': 0.20.2
      '@esbuild/linux-arm': 0.20.2
      '@esbuild/linux-arm64': 0.20.2
      '@esbuild/linux-ia32': 0.20.2
      '@esbuild/linux-loong64': 0.20.2
      '@esbuild/linux-mips64el': 0.20.2
      '@esbuild/linux-ppc64': 0.20.2
      '@esbuild/linux-riscv64': 0.20.2
      '@esbuild/linux-s390x': 0.20.2
      '@esbuild/linux-x64': 0.20.2
      '@esbuild/netbsd-x64': 0.20.2
      '@esbuild/openbsd-x64': 0.20.2
      '@esbuild/sunos-x64': 0.20.2
      '@esbuild/win32-arm64': 0.20.2
      '@esbuild/win32-ia32': 0.20.2
      '@esbuild/win32-x64': 0.20.2

  esbuild@0.21.5:
    optionalDependencies:
      '@esbuild/aix-ppc64': 0.21.5
      '@esbuild/android-arm': 0.21.5
      '@esbuild/android-arm64': 0.21.5
      '@esbuild/android-x64': 0.21.5
      '@esbuild/darwin-arm64': 0.21.5
      '@esbuild/darwin-x64': 0.21.5
      '@esbuild/freebsd-arm64': 0.21.5
      '@esbuild/freebsd-x64': 0.21.5
      '@esbuild/linux-arm': 0.21.5
      '@esbuild/linux-arm64': 0.21.5
      '@esbuild/linux-ia32': 0.21.5
      '@esbuild/linux-loong64': 0.21.5
      '@esbuild/linux-mips64el': 0.21.5
      '@esbuild/linux-ppc64': 0.21.5
      '@esbuild/linux-riscv64': 0.21.5
      '@esbuild/linux-s390x': 0.21.5
      '@esbuild/linux-x64': 0.21.5
      '@esbuild/netbsd-x64': 0.21.5
      '@esbuild/openbsd-x64': 0.21.5
      '@esbuild/sunos-x64': 0.21.5
      '@esbuild/win32-arm64': 0.21.5
      '@esbuild/win32-ia32': 0.21.5
      '@esbuild/win32-x64': 0.21.5

  esbuild@0.23.0:
    optionalDependencies:
      '@esbuild/aix-ppc64': 0.23.0
      '@esbuild/android-arm': 0.23.0
      '@esbuild/android-arm64': 0.23.0
      '@esbuild/android-x64': 0.23.0
      '@esbuild/darwin-arm64': 0.23.0
      '@esbuild/darwin-x64': 0.23.0
      '@esbuild/freebsd-arm64': 0.23.0
      '@esbuild/freebsd-x64': 0.23.0
      '@esbuild/linux-arm': 0.23.0
      '@esbuild/linux-arm64': 0.23.0
      '@esbuild/linux-ia32': 0.23.0
      '@esbuild/linux-loong64': 0.23.0
      '@esbuild/linux-mips64el': 0.23.0
      '@esbuild/linux-ppc64': 0.23.0
      '@esbuild/linux-riscv64': 0.23.0
      '@esbuild/linux-s390x': 0.23.0
      '@esbuild/linux-x64': 0.23.0
      '@esbuild/netbsd-x64': 0.23.0
      '@esbuild/openbsd-arm64': 0.23.0
      '@esbuild/openbsd-x64': 0.23.0
      '@esbuild/sunos-x64': 0.23.0
      '@esbuild/win32-arm64': 0.23.0
      '@esbuild/win32-ia32': 0.23.0
      '@esbuild/win32-x64': 0.23.0

  esbuild@0.24.0:
    optionalDependencies:
      '@esbuild/aix-ppc64': 0.24.0
      '@esbuild/android-arm': 0.24.0
      '@esbuild/android-arm64': 0.24.0
      '@esbuild/android-x64': 0.24.0
      '@esbuild/darwin-arm64': 0.24.0
      '@esbuild/darwin-x64': 0.24.0
      '@esbuild/freebsd-arm64': 0.24.0
      '@esbuild/freebsd-x64': 0.24.0
      '@esbuild/linux-arm': 0.24.0
      '@esbuild/linux-arm64': 0.24.0
      '@esbuild/linux-ia32': 0.24.0
      '@esbuild/linux-loong64': 0.24.0
      '@esbuild/linux-mips64el': 0.24.0
      '@esbuild/linux-ppc64': 0.24.0
      '@esbuild/linux-riscv64': 0.24.0
      '@esbuild/linux-s390x': 0.24.0
      '@esbuild/linux-x64': 0.24.0
      '@esbuild/netbsd-x64': 0.24.0
      '@esbuild/openbsd-arm64': 0.24.0
      '@esbuild/openbsd-x64': 0.24.0
      '@esbuild/sunos-x64': 0.24.0
      '@esbuild/win32-arm64': 0.24.0
      '@esbuild/win32-ia32': 0.24.0
      '@esbuild/win32-x64': 0.24.0

  escalade@3.2.0: {}

  escape-string-regexp@1.0.5: {}

<<<<<<< HEAD
  escape-string-regexp@4.0.0: {}

  eslint-plugin-react-hooks@5.0.0(eslint@9.15.0(jiti@1.21.6)):
    dependencies:
      eslint: 9.15.0(jiti@1.21.6)

  eslint-plugin-react-refresh@0.4.14(eslint@9.15.0(jiti@1.21.6)):
    dependencies:
      eslint: 9.15.0(jiti@1.21.6)

  eslint-scope@8.2.0:
    dependencies:
      esrecurse: 4.3.0
      estraverse: 5.3.0

  eslint-visitor-keys@3.4.3: {}

  eslint-visitor-keys@4.2.0: {}

  eslint@9.15.0(jiti@1.21.6):
    dependencies:
      '@eslint-community/eslint-utils': 4.4.1(eslint@9.15.0(jiti@1.21.6))
      '@eslint-community/regexpp': 4.12.1
      '@eslint/config-array': 0.19.0
      '@eslint/core': 0.9.0
      '@eslint/eslintrc': 3.2.0
      '@eslint/js': 9.15.0
      '@eslint/plugin-kit': 0.2.3
      '@humanfs/node': 0.16.6
      '@humanwhocodes/module-importer': 1.0.1
      '@humanwhocodes/retry': 0.4.1
      '@types/estree': 1.0.6
      '@types/json-schema': 7.0.15
      ajv: 6.12.6
      chalk: 4.1.2
      cross-spawn: 7.0.6
      debug: 4.3.6
      escape-string-regexp: 4.0.0
      eslint-scope: 8.2.0
      eslint-visitor-keys: 4.2.0
      espree: 10.3.0
      esquery: 1.6.0
      esutils: 2.0.3
      fast-deep-equal: 3.1.3
      file-entry-cache: 8.0.0
      find-up: 5.0.0
      glob-parent: 6.0.2
      ignore: 5.3.2
      imurmurhash: 0.1.4
      is-glob: 4.0.3
      json-stable-stringify-without-jsonify: 1.0.1
      lodash.merge: 4.6.2
      minimatch: 3.1.2
      natural-compare: 1.4.0
      optionator: 0.9.4
    optionalDependencies:
      jiti: 1.21.6
    transitivePeerDependencies:
      - supports-color

  espree@10.3.0:
    dependencies:
      acorn: 8.14.0
      acorn-jsx: 5.3.2(acorn@8.14.0)
      eslint-visitor-keys: 4.2.0
=======
  esniff@2.0.1:
    dependencies:
      d: 1.0.2
      es5-ext: 0.10.64
      event-emitter: 0.3.5
      type: 2.7.3
>>>>>>> f1fcb414

  esprima@4.0.1: {}

  esquery@1.6.0:
    dependencies:
      estraverse: 5.3.0

  esrecurse@4.3.0:
    dependencies:
      estraverse: 5.3.0

  estraverse@5.3.0: {}

  estree-walker@3.0.3:
    dependencies:
      '@types/estree': 1.0.5

<<<<<<< HEAD
  esutils@2.0.3: {}

  event-target-shim@6.0.2: {}
=======
  event-emitter@0.3.5:
    dependencies:
      d: 1.0.2
      es5-ext: 0.10.64
>>>>>>> f1fcb414

  eventemitter3@5.0.1: {}

  events@3.3.0: {}

  execa@5.1.1:
    dependencies:
      cross-spawn: 7.0.3
      get-stream: 6.0.1
      human-signals: 2.1.0
      is-stream: 2.0.1
      merge-stream: 2.0.0
      npm-run-path: 4.0.1
      onetime: 5.1.2
      signal-exit: 3.0.7
      strip-final-newline: 2.0.0

  execa@8.0.1:
    dependencies:
      cross-spawn: 7.0.3
      get-stream: 8.0.1
      human-signals: 5.0.0
      is-stream: 3.0.0
      merge-stream: 2.0.0
      npm-run-path: 5.3.0
      onetime: 6.0.0
      signal-exit: 4.1.0
      strip-final-newline: 3.0.0

  ext@1.7.0:
    dependencies:
      type: 2.7.3

  extendable-error@0.1.7: {}

  external-editor@3.1.0:
    dependencies:
      chardet: 0.7.0
      iconv-lite: 0.4.24
      tmp: 0.0.33

  extract-files@9.0.0: {}

  fast-deep-equal@3.1.3: {}

  fast-glob@3.3.2:
    dependencies:
      '@nodelib/fs.stat': 2.0.5
      '@nodelib/fs.walk': 1.2.8
      glob-parent: 5.1.2
      merge2: 1.4.1
      micromatch: 4.0.8

  fast-json-stable-stringify@2.1.0: {}

  fast-levenshtein@2.0.6: {}

  fast-safe-stringify@2.1.1: {}

  fastq@1.17.1:
    dependencies:
      reusify: 1.0.4

  fault@1.0.4:
    dependencies:
      format: 0.2.2

  fbemitter@3.0.0:
    dependencies:
      fbjs: 3.0.5
    transitivePeerDependencies:
      - encoding

  fbjs-css-vars@1.0.2: {}

  fbjs@3.0.5:
    dependencies:
      cross-fetch: 3.1.8
      fbjs-css-vars: 1.0.2
      loose-envify: 1.4.0
      object-assign: 4.1.1
      promise: 7.3.1
      setimmediate: 1.0.5
      ua-parser-js: 1.0.39
    transitivePeerDependencies:
      - encoding

  fflate@0.8.2: {}

  file-entry-cache@8.0.0:
    dependencies:
      flat-cache: 4.0.1

  fill-range@7.1.1:
    dependencies:
      to-regex-range: 5.0.1

  find-up@4.1.0:
    dependencies:
      locate-path: 5.0.0
      path-exists: 4.0.0

  find-up@5.0.0:
    dependencies:
      locate-path: 6.0.0
      path-exists: 4.0.0

  find-yarn-workspace-root2@1.2.16:
    dependencies:
      micromatch: 4.0.7
      pkg-dir: 4.2.0

  flat-cache@4.0.1:
    dependencies:
      flatted: 3.3.2
      keyv: 4.5.4

  flatted@3.3.2: {}

  flux@4.0.4(react@18.3.1):
    dependencies:
      fbemitter: 3.0.0
      fbjs: 3.0.5
      react: 18.3.1
    transitivePeerDependencies:
      - encoding

  for-each@0.3.3:
    dependencies:
      is-callable: 1.2.7

  foreground-child@3.3.0:
    dependencies:
      cross-spawn: 7.0.3
      signal-exit: 4.1.0

  form-data@3.0.1:
    dependencies:
      asynckit: 0.4.0
      combined-stream: 1.0.8
      mime-types: 2.1.35

  form-data@4.0.0:
    dependencies:
      asynckit: 0.4.0
      combined-stream: 1.0.8
      mime-types: 2.1.35
    optional: true

  format@0.2.2: {}

  fraction.js@4.3.7: {}

  framer-motion@11.11.17(react-dom@18.3.1(react@18.3.1))(react@18.3.1):
    dependencies:
      tslib: 2.7.0
    optionalDependencies:
      react: 18.3.1
      react-dom: 18.3.1(react@18.3.1)

  fs-extra@7.0.1:
    dependencies:
      graceful-fs: 4.2.11
      jsonfile: 4.0.0
      universalify: 0.1.2

  fs-extra@8.1.0:
    dependencies:
      graceful-fs: 4.2.11
      jsonfile: 4.0.0
      universalify: 0.1.2

  fsevents@2.3.3:
    optional: true

  fuels@0.94.8:
    dependencies:
      '@fuel-ts/abi-coder': 0.94.8
      '@fuel-ts/abi-typegen': 0.94.8
      '@fuel-ts/account': 0.94.8
      '@fuel-ts/address': 0.94.8
      '@fuel-ts/contract': 0.94.8
      '@fuel-ts/crypto': 0.94.8
      '@fuel-ts/errors': 0.94.8
      '@fuel-ts/hasher': 0.94.8
      '@fuel-ts/interfaces': 0.94.8
      '@fuel-ts/math': 0.94.8
      '@fuel-ts/merkle': 0.94.8
      '@fuel-ts/program': 0.94.8
      '@fuel-ts/script': 0.94.8
      '@fuel-ts/transactions': 0.94.8
      '@fuel-ts/utils': 0.94.8
      '@fuel-ts/versions': 0.94.8
      bundle-require: 5.0.0(esbuild@0.24.0)
      chalk: 4.1.2
      chokidar: 3.6.0
      commander: 12.1.0
      esbuild: 0.24.0
      glob: 10.4.5
      handlebars: 4.7.8
      joycon: 3.1.1
      lodash.camelcase: 4.3.0
      portfinder: 1.0.32
      toml: 3.0.0
      uglify-js: 3.19.3
      yup: 1.4.0
    transitivePeerDependencies:
      - encoding
      - supports-color

  function-bind@1.1.2: {}

  function.prototype.name@1.1.6:
    dependencies:
      call-bind: 1.0.7
      define-properties: 1.2.1
      es-abstract: 1.23.3
      functions-have-names: 1.2.3

  functions-have-names@1.2.3: {}

  gensync@1.0.0-beta.2: {}

  get-caller-file@2.0.5: {}

  get-east-asian-width@1.2.0: {}

  get-func-name@2.0.2: {}

  get-intrinsic@1.2.4:
    dependencies:
      es-errors: 1.3.0
      function-bind: 1.1.2
      has-proto: 1.0.3
      has-symbols: 1.0.3
      hasown: 2.0.2

  get-nonce@1.0.1: {}

  get-stream@6.0.1: {}

  get-stream@8.0.1: {}

  get-symbol-description@1.0.2:
    dependencies:
      call-bind: 1.0.7
      es-errors: 1.3.0
      get-intrinsic: 1.2.4

  get-tsconfig@4.7.6:
    dependencies:
      resolve-pkg-maps: 1.0.0

  glob-parent@5.1.2:
    dependencies:
      is-glob: 4.0.3

  glob-parent@6.0.2:
    dependencies:
      is-glob: 4.0.3

  glob@10.4.5:
    dependencies:
      foreground-child: 3.3.0
      jackspeak: 3.4.3
      minimatch: 9.0.5
      minipass: 7.1.2
      package-json-from-dist: 1.0.0
      path-scurry: 1.11.1

  globals@11.12.0: {}

  globals@14.0.0: {}

  globals@15.12.0: {}

  globalthis@1.0.4:
    dependencies:
      define-properties: 1.2.1
      gopd: 1.0.1

  globby@11.1.0:
    dependencies:
      array-union: 2.1.0
      dir-glob: 3.0.1
      fast-glob: 3.3.2
      ignore: 5.3.2
      merge2: 1.4.1
      slash: 3.0.0

  gopd@1.0.1:
    dependencies:
      get-intrinsic: 1.2.4

  graceful-fs@4.2.11: {}

  grapheme-splitter@1.0.4: {}

  graphemer@1.4.0: {}

  graphql-request@5.0.0(graphql@16.9.0):
    dependencies:
      '@graphql-typed-document-node/core': 3.2.0(graphql@16.9.0)
      cross-fetch: 3.1.8
      extract-files: 9.0.0
      form-data: 3.0.1
      graphql: 16.9.0
    transitivePeerDependencies:
      - encoding

  graphql-tag@2.12.6(graphql@16.9.0):
    dependencies:
      graphql: 16.9.0
      tslib: 2.7.0

  graphql@16.9.0: {}

  handlebars@4.7.8:
    dependencies:
      minimist: 1.2.8
      neo-async: 2.6.2
      source-map: 0.6.1
      wordwrap: 1.0.0
    optionalDependencies:
      uglify-js: 3.19.3

  hard-rejection@2.1.0: {}

  has-bigints@1.0.2: {}

  has-flag@3.0.0: {}

  has-flag@4.0.0: {}

  has-property-descriptors@1.0.2:
    dependencies:
      es-define-property: 1.0.0

  has-proto@1.0.3: {}

  has-symbols@1.0.3: {}

  has-tostringtag@1.0.2:
    dependencies:
      has-symbols: 1.0.3

  hasown@2.0.2:
    dependencies:
      function-bind: 1.1.2

  hast-util-parse-selector@2.2.5: {}

  hastscript@6.0.0:
    dependencies:
      '@types/hast': 2.3.10
      comma-separated-tokens: 1.0.8
      hast-util-parse-selector: 2.2.5
      property-information: 5.6.0
      space-separated-tokens: 1.1.5

  highlight.js@10.7.3: {}

  highlightjs-vue@1.0.0: {}

  hosted-git-info@2.8.9: {}

  html-encoding-sniffer@4.0.0:
    dependencies:
      whatwg-encoding: 3.1.1
    optional: true

  html-escaper@2.0.2: {}

  http-proxy-agent@7.0.2:
    dependencies:
      agent-base: 7.1.1
      debug: 4.3.6
    transitivePeerDependencies:
      - supports-color
    optional: true

  https-proxy-agent@7.0.5:
    dependencies:
      agent-base: 7.1.1
      debug: 4.3.6
    transitivePeerDependencies:
      - supports-color
    optional: true

  human-id@1.0.2: {}

  human-signals@2.1.0: {}

  human-signals@5.0.0: {}

  husky@9.0.11: {}

  iconv-lite@0.4.24:
    dependencies:
      safer-buffer: 2.1.2

  iconv-lite@0.6.3:
    dependencies:
      safer-buffer: 2.1.2
    optional: true

  ignore@5.3.2: {}

  import-fresh@3.3.0:
    dependencies:
      parent-module: 1.0.1
      resolve-from: 4.0.0

  import-lazy@4.0.0:
    optional: true

  imurmurhash@0.1.4: {}

  indent-string@4.0.0: {}

  internal-slot@1.0.7:
    dependencies:
      es-errors: 1.3.0
      hasown: 2.0.2
      side-channel: 1.0.6

  invariant@2.2.4:
    dependencies:
      loose-envify: 1.4.0

  is-alphabetical@1.0.4: {}

  is-alphanumerical@1.0.4:
    dependencies:
      is-alphabetical: 1.0.4
      is-decimal: 1.0.4

  is-array-buffer@3.0.4:
    dependencies:
      call-bind: 1.0.7
      get-intrinsic: 1.2.4

  is-arrayish@0.2.1: {}

  is-arrayish@0.3.2: {}

  is-bigint@1.0.4:
    dependencies:
      has-bigints: 1.0.2

  is-binary-path@2.1.0:
    dependencies:
      binary-extensions: 2.3.0

  is-boolean-object@1.1.2:
    dependencies:
      call-bind: 1.0.7
      has-tostringtag: 1.0.2

  is-callable@1.2.7: {}

  is-core-module@2.15.0:
    dependencies:
      hasown: 2.0.2

  is-data-view@1.0.1:
    dependencies:
      is-typed-array: 1.1.13

  is-date-object@1.0.5:
    dependencies:
      has-tostringtag: 1.0.2

  is-decimal@1.0.4: {}

  is-extglob@2.1.1: {}

  is-fullwidth-code-point@3.0.0: {}

  is-fullwidth-code-point@4.0.0: {}

  is-fullwidth-code-point@5.0.0:
    dependencies:
      get-east-asian-width: 1.2.0

  is-glob@4.0.3:
    dependencies:
      is-extglob: 2.1.1

  is-hexadecimal@1.0.4: {}

  is-negative-zero@2.0.3: {}

  is-number-object@1.0.7:
    dependencies:
      has-tostringtag: 1.0.2

  is-number@7.0.0: {}

  is-plain-obj@1.1.0: {}

  is-potential-custom-element-name@1.0.1:
    optional: true

  is-regex@1.1.4:
    dependencies:
      call-bind: 1.0.7
      has-tostringtag: 1.0.2

  is-shared-array-buffer@1.0.3:
    dependencies:
      call-bind: 1.0.7

  is-stream@2.0.1: {}

  is-stream@3.0.0: {}

  is-string@1.0.7:
    dependencies:
      has-tostringtag: 1.0.2

  is-subdir@1.2.0:
    dependencies:
      better-path-resolve: 1.0.0

  is-symbol@1.0.4:
    dependencies:
      has-symbols: 1.0.3

  is-typed-array@1.1.13:
    dependencies:
      which-typed-array: 1.1.15

  is-typedarray@1.0.0: {}

  is-weakref@1.0.2:
    dependencies:
      call-bind: 1.0.7

  is-what@4.1.16: {}

  is-windows@1.0.2: {}

  isarray@2.0.5: {}

  isexe@2.0.0: {}

  isomorphic-ws@5.0.0(ws@8.18.0(bufferutil@4.0.8)(utf-8-validate@5.0.10)):
    dependencies:
      ws: 8.18.0(bufferutil@4.0.8)(utf-8-validate@5.0.10)

  istanbul-lib-coverage@3.2.2: {}

  istanbul-lib-report@3.0.1:
    dependencies:
      istanbul-lib-coverage: 3.2.2
      make-dir: 4.0.0
      supports-color: 7.2.0

  istanbul-lib-source-maps@5.0.6:
    dependencies:
      '@jridgewell/trace-mapping': 0.3.25
      debug: 4.3.6
      istanbul-lib-coverage: 3.2.2
    transitivePeerDependencies:
      - supports-color

  istanbul-reports@3.1.7:
    dependencies:
      html-escaper: 2.0.2
      istanbul-lib-report: 3.0.1

  jackspeak@3.4.3:
    dependencies:
      '@isaacs/cliui': 8.0.2
    optionalDependencies:
      '@pkgjs/parseargs': 0.11.0

  jiti@1.21.6: {}

  jju@1.4.0:
    optional: true

  joycon@3.1.1: {}

  js-tokens@4.0.0: {}

  js-tokens@9.0.0: {}

  js-yaml@3.14.1:
    dependencies:
      argparse: 1.0.10
      esprima: 4.0.1

  js-yaml@4.1.0:
    dependencies:
      argparse: 2.0.1

  jsdom@24.0.0(bufferutil@4.0.8)(utf-8-validate@5.0.10):
    dependencies:
      cssstyle: 4.0.1
      data-urls: 5.0.0
      decimal.js: 10.4.3
      form-data: 4.0.0
      html-encoding-sniffer: 4.0.0
      http-proxy-agent: 7.0.2
      https-proxy-agent: 7.0.5
      is-potential-custom-element-name: 1.0.1
      nwsapi: 2.2.12
      parse5: 7.1.2
      rrweb-cssom: 0.6.0
      saxes: 6.0.0
      symbol-tree: 3.2.4
      tough-cookie: 4.1.4
      w3c-xmlserializer: 5.0.0
      webidl-conversions: 7.0.0
      whatwg-encoding: 3.1.1
      whatwg-mimetype: 4.0.0
      whatwg-url: 14.0.0
      ws: 8.18.0(bufferutil@4.0.8)(utf-8-validate@5.0.10)
      xml-name-validator: 5.0.0
    transitivePeerDependencies:
      - bufferutil
      - supports-color
      - utf-8-validate
    optional: true

  jsesc@3.0.2: {}

  json-buffer@3.0.1: {}

  json-parse-even-better-errors@2.3.1: {}

  json-schema-traverse@0.4.1: {}

  json-stable-stringify-without-jsonify@1.0.1: {}

  json5@2.2.3: {}

  jsonfile@4.0.0:
    optionalDependencies:
      graceful-fs: 4.2.11

  keyv@4.5.4:
    dependencies:
      json-buffer: 3.0.1

  kind-of@6.0.3: {}

  kleur@4.1.5: {}

  levn@0.4.1:
    dependencies:
      prelude-ls: 1.2.1
      type-check: 0.4.0

  lilconfig@2.1.0: {}

  lilconfig@3.0.0: {}

  lilconfig@3.1.2: {}

  lines-and-columns@1.2.4: {}

  lint-staged@15.2.2:
    dependencies:
      chalk: 5.3.0
      commander: 11.1.0
      debug: 4.3.4
      execa: 8.0.1
      lilconfig: 3.0.0
      listr2: 8.0.1
      micromatch: 4.0.5
      pidtree: 0.6.0
      string-argv: 0.3.2
      yaml: 2.3.4
    transitivePeerDependencies:
      - supports-color

  listr2@8.0.1:
    dependencies:
      cli-truncate: 4.0.0
      colorette: 2.0.20
      eventemitter3: 5.0.1
      log-update: 6.1.0
      rfdc: 1.4.1
      wrap-ansi: 9.0.0

  load-tsconfig@0.2.5: {}

  load-yaml-file@0.2.0:
    dependencies:
      graceful-fs: 4.2.11
      js-yaml: 3.14.1
      pify: 4.0.1
      strip-bom: 3.0.0

  locate-path@5.0.0:
    dependencies:
      p-locate: 4.1.0

  locate-path@6.0.0:
    dependencies:
      p-locate: 5.0.0

  lodash.camelcase@4.3.0: {}

  lodash.curry@4.1.1: {}

  lodash.get@4.4.2:
    optional: true

  lodash.isequal@4.5.0:
    optional: true

  lodash.merge@4.6.2: {}

  lodash.sortby@4.7.0: {}

  lodash.startcase@4.4.0: {}

  lodash@4.17.21: {}

  log-update@6.1.0:
    dependencies:
      ansi-escapes: 7.0.0
      cli-cursor: 5.0.0
      slice-ansi: 7.1.0
      strip-ansi: 7.1.0
      wrap-ansi: 9.0.0

  loose-envify@1.4.0:
    dependencies:
      js-tokens: 4.0.0

  loupe@3.1.1:
    dependencies:
      get-func-name: 2.0.2

  lowlight@1.20.0:
    dependencies:
      fault: 1.0.4
      highlight.js: 10.7.3

  lru-cache@10.4.3: {}

  lru-cache@4.1.5:
    dependencies:
      pseudomap: 1.0.2
      yallist: 2.1.2

  lru-cache@5.1.1:
    dependencies:
      yallist: 3.1.1

  lru-cache@6.0.0:
    dependencies:
      yallist: 4.0.0
    optional: true

  lucide-react@0.460.0(react@18.3.1):
    dependencies:
      react: 18.3.1

  magic-string@0.30.11:
    dependencies:
      '@jridgewell/sourcemap-codec': 1.5.0

  magicast@0.3.4:
    dependencies:
      '@babel/parser': 7.25.3
      '@babel/types': 7.25.2
      source-map-js: 1.2.1

  make-dir@4.0.0:
    dependencies:
      semver: 7.6.3

  make-error@1.3.6:
    optional: true

  map-obj@1.0.1: {}

  map-obj@4.3.0: {}

  meow@6.1.1:
    dependencies:
      '@types/minimist': 1.2.5
      camelcase-keys: 6.2.2
      decamelize-keys: 1.1.1
      hard-rejection: 2.1.0
      minimist-options: 4.1.0
      normalize-package-data: 2.5.0
      read-pkg-up: 7.0.1
      redent: 3.0.0
      trim-newlines: 3.0.1
      type-fest: 0.13.1
      yargs-parser: 18.1.3

  merge-stream@2.0.0: {}

  merge2@1.4.1: {}

  micromatch@4.0.5:
    dependencies:
      braces: 3.0.3
      picomatch: 2.3.1

  micromatch@4.0.7:
    dependencies:
      braces: 3.0.3
      picomatch: 2.3.1

  micromatch@4.0.8:
    dependencies:
      braces: 3.0.3
      picomatch: 2.3.1

  mime-db@1.52.0: {}

  mime-types@2.1.35:
    dependencies:
      mime-db: 1.52.0

  mimic-fn@2.1.0: {}

  mimic-fn@4.0.0: {}

  mimic-function@5.0.1: {}

  min-indent@1.0.1: {}

  minimatch@3.0.8:
    dependencies:
      brace-expansion: 1.1.11
    optional: true

  minimatch@3.1.2:
    dependencies:
      brace-expansion: 1.1.11

  minimatch@9.0.5:
    dependencies:
      brace-expansion: 2.0.1

  minimist-options@4.1.0:
    dependencies:
      arrify: 1.0.1
      is-plain-obj: 1.1.0
      kind-of: 6.0.3

  minimist@1.2.8: {}

  minipass@7.1.2: {}

  mixme@0.5.10: {}

  mkdirp@0.5.6:
    dependencies:
      minimist: 1.2.8

  mkdirp@3.0.1: {}

  ms@2.0.0: {}

  ms@2.1.2: {}

  mz@2.7.0:
    dependencies:
      any-promise: 1.3.0
      object-assign: 4.1.1
      thenify-all: 1.6.0

  nanoid@3.3.7: {}

  natural-compare@1.4.0: {}

  neo-async@2.6.2: {}

  next-tick@1.1.0: {}

  node-fetch@2.7.0:
    dependencies:
      whatwg-url: 5.0.0

<<<<<<< HEAD
  node-gyp-build@4.8.1:
    optional: true
=======
  node-gyp-build-optional-packages@5.2.2:
    dependencies:
      detect-libc: 2.0.3
    optional: true

  node-gyp-build@4.8.1: {}
>>>>>>> f1fcb414

  node-releases@2.0.18: {}

  normalize-package-data@2.5.0:
    dependencies:
      hosted-git-info: 2.8.9
      resolve: 1.22.8
      semver: 5.7.2
      validate-npm-package-license: 3.0.4

  normalize-path@3.0.0: {}

  normalize-range@0.1.2: {}

  npm-run-path@4.0.1:
    dependencies:
      path-key: 3.1.1

  npm-run-path@5.3.0:
    dependencies:
      path-key: 4.0.0

  nwsapi@2.2.12:
    optional: true

  object-assign@4.1.1: {}

  object-hash@3.0.0: {}

  object-inspect@1.13.2: {}

  object-keys@1.1.1: {}

  object.assign@4.1.5:
    dependencies:
      call-bind: 1.0.7
      define-properties: 1.2.1
      has-symbols: 1.0.3
      object-keys: 1.1.1

  onetime@5.1.2:
    dependencies:
      mimic-fn: 2.1.0

  onetime@6.0.0:
    dependencies:
      mimic-fn: 4.0.0

  onetime@7.0.0:
    dependencies:
      mimic-function: 5.0.1

  optionator@0.9.4:
    dependencies:
      deep-is: 0.1.4
      fast-levenshtein: 2.0.6
      levn: 0.4.1
      prelude-ls: 1.2.1
      type-check: 0.4.0
      word-wrap: 1.2.5

  os-tmpdir@1.0.2: {}

  outdent@0.5.0: {}

  p-filter@2.1.0:
    dependencies:
      p-map: 2.1.0

  p-limit@2.3.0:
    dependencies:
      p-try: 2.2.0

  p-limit@3.1.0:
    dependencies:
      yocto-queue: 0.1.0

  p-locate@4.1.0:
    dependencies:
      p-limit: 2.3.0

  p-locate@5.0.0:
    dependencies:
      p-limit: 3.1.0

  p-map@2.1.0: {}

  p-try@2.2.0: {}

  package-json-from-dist@1.0.0: {}

  parent-module@1.0.1:
    dependencies:
      callsites: 3.1.0

  parse-entities@2.0.0:
    dependencies:
      character-entities: 1.2.4
      character-entities-legacy: 1.1.4
      character-reference-invalid: 1.1.4
      is-alphanumerical: 1.0.4
      is-decimal: 1.0.4
      is-hexadecimal: 1.0.4

  parse-json@5.2.0:
    dependencies:
      '@babel/code-frame': 7.24.7
      error-ex: 1.3.2
      json-parse-even-better-errors: 2.3.1
      lines-and-columns: 1.2.4

  parse5@7.1.2:
    dependencies:
      entities: 4.5.0
    optional: true

  partysocket@0.0.25:
    dependencies:
      event-target-shim: 6.0.2

  path-exists@4.0.0: {}

  path-key@3.1.1: {}

  path-key@4.0.0: {}

  path-parse@1.0.7: {}

  path-scurry@1.11.1:
    dependencies:
      lru-cache: 10.4.3
      minipass: 7.1.2

  path-type@4.0.0: {}

  pathe@1.1.2: {}

  pathval@2.0.0: {}

  picocolors@1.1.1: {}

  picomatch@2.3.1: {}

  pidtree@0.6.0: {}

  pify@2.3.0: {}

  pify@4.0.1: {}

  pirates@4.0.6: {}

  pkg-dir@4.2.0:
    dependencies:
      find-up: 4.1.0

  portfinder@1.0.32:
    dependencies:
      async: 2.6.4
      debug: 3.2.7
      mkdirp: 0.5.6
    transitivePeerDependencies:
      - supports-color

  possible-typed-array-names@1.0.0: {}

  postcss-import@15.1.0(postcss@8.4.49):
    dependencies:
      postcss: 8.4.49
      postcss-value-parser: 4.2.0
      read-cache: 1.0.0
      resolve: 1.22.8

  postcss-js@4.0.1(postcss@8.4.49):
    dependencies:
      camelcase-css: 2.0.1
      postcss: 8.4.49

  postcss-load-config@4.0.2(postcss@8.4.49)(ts-node@10.9.2(@types/node@22.7.4)(typescript@5.4.5)):
    dependencies:
      lilconfig: 3.1.2
      yaml: 2.5.0
    optionalDependencies:
      postcss: 8.4.49
      ts-node: 10.9.2(@types/node@22.7.4)(typescript@5.4.5)

  postcss-load-config@4.0.2(postcss@8.4.49)(ts-node@10.9.2(@types/node@22.7.4)(typescript@5.6.2)):
    dependencies:
      lilconfig: 3.1.2
      yaml: 2.5.0
    optionalDependencies:
      postcss: 8.4.49
      ts-node: 10.9.2(@types/node@22.7.4)(typescript@5.6.2)

  postcss-load-config@4.0.2(postcss@8.4.49)(ts-node@10.9.2(@types/node@22.9.0)(typescript@5.6.2)):
    dependencies:
      lilconfig: 3.1.2
      yaml: 2.5.0
    optionalDependencies:
      postcss: 8.4.49
      ts-node: 10.9.2(@types/node@22.9.0)(typescript@5.6.2)

  postcss-nested@6.2.0(postcss@8.4.49):
    dependencies:
      postcss: 8.4.49
      postcss-selector-parser: 6.1.2

  postcss-selector-parser@6.1.2:
    dependencies:
      cssesc: 3.0.0
      util-deprecate: 1.0.2

  postcss-value-parser@4.2.0: {}

  postcss@8.4.49:
    dependencies:
      nanoid: 3.3.7
      picocolors: 1.1.1
      source-map-js: 1.2.1

  preferred-pm@3.1.4:
    dependencies:
      find-up: 5.0.0
      find-yarn-workspace-root2: 1.2.16
      path-exists: 4.0.0
      which-pm: 2.2.0

  prelude-ls@1.2.1: {}

  prettier@2.8.8: {}

  prismjs@1.27.0: {}

  prismjs@1.29.0: {}

  promise@7.3.1:
    dependencies:
      asap: 2.0.6

  property-expr@2.0.6: {}

  property-information@5.6.0:
    dependencies:
      xtend: 4.0.2

  pseudomap@1.0.2: {}

  psl@1.9.0:
    optional: true

  punycode@2.3.1: {}

  querystringify@2.2.0:
    optional: true

  queue-microtask@1.2.3: {}

  quick-lru@4.0.1: {}

  ramda@0.30.1: {}

  react-base16-styling@0.9.1:
    dependencies:
      '@babel/runtime': 7.25.0
      '@types/base16': 1.0.5
      '@types/lodash': 4.17.13
      base16: 1.0.0
      color: 3.2.1
      csstype: 3.1.3
      lodash.curry: 4.1.1

  react-dom@18.3.1(react@18.3.1):
    dependencies:
      loose-envify: 1.4.0
      react: 18.3.1
      scheduler: 0.23.2

  react-lifecycles-compat@3.0.4: {}

  react-refresh@0.14.2: {}

  react-remove-scroll-bar@2.3.6(@types/react@18.3.12)(react@18.3.1):
    dependencies:
      react: 18.3.1
      react-style-singleton: 2.2.1(@types/react@18.3.12)(react@18.3.1)
      tslib: 2.7.0
    optionalDependencies:
      '@types/react': 18.3.12

  react-remove-scroll@2.6.0(@types/react@18.3.12)(react@18.3.1):
    dependencies:
      react: 18.3.1
      react-remove-scroll-bar: 2.3.6(@types/react@18.3.12)(react@18.3.1)
      react-style-singleton: 2.2.1(@types/react@18.3.12)(react@18.3.1)
      tslib: 2.7.0
      use-callback-ref: 1.3.2(@types/react@18.3.12)(react@18.3.1)
      use-sidecar: 1.1.2(@types/react@18.3.12)(react@18.3.1)
    optionalDependencies:
      '@types/react': 18.3.12

  react-style-singleton@2.2.1(@types/react@18.3.12)(react@18.3.1):
    dependencies:
      get-nonce: 1.0.1
      invariant: 2.2.4
      react: 18.3.1
      tslib: 2.7.0
    optionalDependencies:
      '@types/react': 18.3.12

  react-syntax-highlighter@15.6.1(react@18.3.1):
    dependencies:
      '@babel/runtime': 7.25.0
      highlight.js: 10.7.3
      highlightjs-vue: 1.0.0
      lowlight: 1.20.0
      prismjs: 1.29.0
      react: 18.3.1
      refractor: 3.6.0

  react-textarea-autosize@8.3.4(@types/react@18.3.12)(react@18.3.1):
    dependencies:
      '@babel/runtime': 7.25.0
      react: 18.3.1
      use-composed-ref: 1.3.0(react@18.3.1)
      use-latest: 1.2.1(@types/react@18.3.12)(react@18.3.1)
    transitivePeerDependencies:
      - '@types/react'

  react@18.3.1:
    dependencies:
      loose-envify: 1.4.0

  read-cache@1.0.0:
    dependencies:
      pify: 2.3.0

  read-pkg-up@7.0.1:
    dependencies:
      find-up: 4.1.0
      read-pkg: 5.2.0
      type-fest: 0.8.1

  read-pkg@5.2.0:
    dependencies:
      '@types/normalize-package-data': 2.4.4
      normalize-package-data: 2.5.0
      parse-json: 5.2.0
      type-fest: 0.6.0

  read-yaml-file@1.1.0:
    dependencies:
      graceful-fs: 4.2.11
      js-yaml: 3.14.1
      pify: 4.0.1
      strip-bom: 3.0.0

  readdirp@3.6.0:
    dependencies:
      picomatch: 2.3.1

  redent@3.0.0:
    dependencies:
      indent-string: 4.0.0
      strip-indent: 3.0.0

  refractor@3.6.0:
    dependencies:
      hastscript: 6.0.0
      parse-entities: 2.0.0
      prismjs: 1.27.0

  regenerator-runtime@0.14.1: {}

  regexp.prototype.flags@1.5.2:
    dependencies:
      call-bind: 1.0.7
      define-properties: 1.2.1
      es-errors: 1.3.0
      set-function-name: 2.0.2

  require-directory@2.1.1: {}

  require-main-filename@2.0.0: {}

  requires-port@1.0.0:
    optional: true

  resolve-from@4.0.0: {}

  resolve-from@5.0.0: {}

  resolve-pkg-maps@1.0.0: {}

  resolve@1.19.0:
    dependencies:
      is-core-module: 2.15.0
      path-parse: 1.0.7
    optional: true

  resolve@1.22.8:
    dependencies:
      is-core-module: 2.15.0
      path-parse: 1.0.7
      supports-preserve-symlinks-flag: 1.0.0

  restore-cursor@5.1.0:
    dependencies:
      onetime: 7.0.0
      signal-exit: 4.1.0

  reusify@1.0.4: {}

  rfdc@1.4.1: {}

  rimraf@5.0.10:
    dependencies:
      glob: 10.4.5

  rollup@4.20.0:
    dependencies:
      '@types/estree': 1.0.5
    optionalDependencies:
      '@rollup/rollup-android-arm-eabi': 4.20.0
      '@rollup/rollup-android-arm64': 4.20.0
      '@rollup/rollup-darwin-arm64': 4.20.0
      '@rollup/rollup-darwin-x64': 4.20.0
      '@rollup/rollup-linux-arm-gnueabihf': 4.20.0
      '@rollup/rollup-linux-arm-musleabihf': 4.20.0
      '@rollup/rollup-linux-arm64-gnu': 4.20.0
      '@rollup/rollup-linux-arm64-musl': 4.20.0
      '@rollup/rollup-linux-powerpc64le-gnu': 4.20.0
      '@rollup/rollup-linux-riscv64-gnu': 4.20.0
      '@rollup/rollup-linux-s390x-gnu': 4.20.0
      '@rollup/rollup-linux-x64-gnu': 4.20.0
      '@rollup/rollup-linux-x64-musl': 4.20.0
      '@rollup/rollup-win32-arm64-msvc': 4.20.0
      '@rollup/rollup-win32-ia32-msvc': 4.20.0
      '@rollup/rollup-win32-x64-msvc': 4.20.0
      fsevents: 2.3.3

  rrweb-cssom@0.6.0:
    optional: true

  run-parallel@1.2.0:
    dependencies:
      queue-microtask: 1.2.3

  safe-array-concat@1.1.2:
    dependencies:
      call-bind: 1.0.7
      get-intrinsic: 1.2.4
      has-symbols: 1.0.3
      isarray: 2.0.5

  safe-regex-test@1.0.3:
    dependencies:
      call-bind: 1.0.7
      es-errors: 1.3.0
      is-regex: 1.1.4

  safe-stable-stringify@2.5.0: {}

  safer-buffer@2.1.2: {}

  saxes@6.0.0:
    dependencies:
      xmlchars: 2.2.0
    optional: true

  scheduler@0.23.2:
    dependencies:
      loose-envify: 1.4.0

  semver@5.7.2: {}

  semver@6.3.1: {}

  semver@7.5.4:
    dependencies:
      lru-cache: 6.0.0
    optional: true

  semver@7.6.3: {}

  set-blocking@2.0.0: {}

  set-function-length@1.2.2:
    dependencies:
      define-data-property: 1.1.4
      es-errors: 1.3.0
      function-bind: 1.1.2
      get-intrinsic: 1.2.4
      gopd: 1.0.1
      has-property-descriptors: 1.0.2

  set-function-name@2.0.2:
    dependencies:
      define-data-property: 1.1.4
      es-errors: 1.3.0
      functions-have-names: 1.2.3
      has-property-descriptors: 1.0.2

  setimmediate@1.0.5: {}

  shebang-command@1.2.0:
    dependencies:
      shebang-regex: 1.0.0

  shebang-command@2.0.0:
    dependencies:
      shebang-regex: 3.0.0

  shebang-regex@1.0.0: {}

  shebang-regex@3.0.0: {}

  side-channel@1.0.6:
    dependencies:
      call-bind: 1.0.7
      es-errors: 1.3.0
      get-intrinsic: 1.2.4
      object-inspect: 1.13.2

  siginfo@2.0.0: {}

  signal-exit@3.0.7: {}

  signal-exit@4.1.0: {}

  simple-swizzle@0.2.2:
    dependencies:
      is-arrayish: 0.3.2

  slash@3.0.0: {}

  slice-ansi@5.0.0:
    dependencies:
      ansi-styles: 6.2.1
      is-fullwidth-code-point: 4.0.0

  slice-ansi@7.1.0:
    dependencies:
      ansi-styles: 6.2.1
      is-fullwidth-code-point: 5.0.0

  smartwrap@2.0.2:
    dependencies:
      array.prototype.flat: 1.3.2
      breakword: 1.0.6
      grapheme-splitter: 1.0.4
      strip-ansi: 6.0.1
      wcwidth: 1.0.1
      yargs: 15.4.1

  source-map-js@1.2.1: {}

  source-map-support@0.5.21:
    dependencies:
      buffer-from: 1.1.2
      source-map: 0.6.1

  source-map@0.6.1: {}

  source-map@0.8.0-beta.0:
    dependencies:
      whatwg-url: 7.1.0

  space-separated-tokens@1.1.5: {}

  spawndamnit@2.0.0:
    dependencies:
      cross-spawn: 5.1.0
      signal-exit: 3.0.7

  spdx-correct@3.2.0:
    dependencies:
      spdx-expression-parse: 3.0.1
      spdx-license-ids: 3.0.18

  spdx-exceptions@2.5.0: {}

  spdx-expression-parse@3.0.1:
    dependencies:
      spdx-exceptions: 2.5.0
      spdx-license-ids: 3.0.18

  spdx-license-ids@3.0.18: {}

  sprintf-js@1.0.3: {}

  stackback@0.0.2: {}

  std-env@3.7.0: {}

  stream-transform@2.1.3:
    dependencies:
      mixme: 0.5.10

  string-argv@0.3.2: {}

  string-width@4.2.3:
    dependencies:
      emoji-regex: 8.0.0
      is-fullwidth-code-point: 3.0.0
      strip-ansi: 6.0.1

  string-width@5.1.2:
    dependencies:
      eastasianwidth: 0.2.0
      emoji-regex: 9.2.2
      strip-ansi: 7.1.0

  string-width@7.2.0:
    dependencies:
      emoji-regex: 10.3.0
      get-east-asian-width: 1.2.0
      strip-ansi: 7.1.0

  string.prototype.trim@1.2.9:
    dependencies:
      call-bind: 1.0.7
      define-properties: 1.2.1
      es-abstract: 1.23.3
      es-object-atoms: 1.0.0

  string.prototype.trimend@1.0.8:
    dependencies:
      call-bind: 1.0.7
      define-properties: 1.2.1
      es-object-atoms: 1.0.0

  string.prototype.trimstart@1.0.8:
    dependencies:
      call-bind: 1.0.7
      define-properties: 1.2.1
      es-object-atoms: 1.0.0

  strip-ansi@6.0.1:
    dependencies:
      ansi-regex: 5.0.1

  strip-ansi@7.1.0:
    dependencies:
      ansi-regex: 6.0.1

  strip-bom@3.0.0: {}

  strip-final-newline@2.0.0: {}

  strip-final-newline@3.0.0: {}

  strip-indent@3.0.0:
    dependencies:
      min-indent: 1.0.1

  strip-json-comments@3.1.1: {}

  strip-literal@2.1.0:
    dependencies:
      js-tokens: 9.0.0

  sucrase@3.35.0:
    dependencies:
      '@jridgewell/gen-mapping': 0.3.5
      commander: 4.1.1
      glob: 10.4.5
      lines-and-columns: 1.2.4
      mz: 2.7.0
      pirates: 4.0.6
      ts-interface-checker: 0.1.13

  superjson@1.13.3:
    dependencies:
      copy-anything: 3.0.5

  supports-color@5.5.0:
    dependencies:
      has-flag: 3.0.0

  supports-color@7.2.0:
    dependencies:
      has-flag: 4.0.0

  supports-color@8.1.1:
    dependencies:
      has-flag: 4.0.0
    optional: true

  supports-preserve-symlinks-flag@1.0.0: {}

  symbol-tree@3.2.4:
    optional: true

  tailwind-merge@2.5.4: {}

  tailwindcss-animate@1.0.7(tailwindcss@3.4.15(ts-node@10.9.2(@types/node@22.9.0)(typescript@5.6.2))):
    dependencies:
      tailwindcss: 3.4.15(ts-node@10.9.2(@types/node@22.9.0)(typescript@5.6.2))

  tailwindcss@3.4.15(ts-node@10.9.2(@types/node@22.9.0)(typescript@5.6.2)):
    dependencies:
      '@alloc/quick-lru': 5.2.0
      arg: 5.0.2
      chokidar: 3.6.0
      didyoumean: 1.2.2
      dlv: 1.1.3
      fast-glob: 3.3.2
      glob-parent: 6.0.2
      is-glob: 4.0.3
      jiti: 1.21.6
      lilconfig: 2.1.0
      micromatch: 4.0.8
      normalize-path: 3.0.0
      object-hash: 3.0.0
      picocolors: 1.1.1
      postcss: 8.4.49
      postcss-import: 15.1.0(postcss@8.4.49)
      postcss-js: 4.0.1(postcss@8.4.49)
      postcss-load-config: 4.0.2(postcss@8.4.49)(ts-node@10.9.2(@types/node@22.9.0)(typescript@5.6.2))
      postcss-nested: 6.2.0(postcss@8.4.49)
      postcss-selector-parser: 6.1.2
      resolve: 1.22.8
      sucrase: 3.35.0
    transitivePeerDependencies:
      - ts-node

  term-size@2.2.1: {}

  terser@5.31.0:
    dependencies:
      '@jridgewell/source-map': 0.3.6
      acorn: 8.14.0
      commander: 2.20.3
      source-map-support: 0.5.21

  test-exclude@7.0.1:
    dependencies:
      '@istanbuljs/schema': 0.1.3
      glob: 10.4.5
      minimatch: 9.0.5

  thenify-all@1.6.0:
    dependencies:
      thenify: 3.3.1

  thenify@3.3.1:
    dependencies:
      any-promise: 1.3.0

  tiny-case@1.0.3: {}

  tinybench@2.9.0: {}

  tinyexec@0.3.0: {}

  tinypool@1.0.0: {}

  tinyrainbow@1.2.0: {}

  tinyspy@3.0.0: {}

  tmp@0.0.33:
    dependencies:
      os-tmpdir: 1.0.2

  to-fast-properties@2.0.0: {}

  to-regex-range@5.0.1:
    dependencies:
      is-number: 7.0.0

  toml@3.0.0: {}

  toposort@2.0.2: {}

  tough-cookie@4.1.4:
    dependencies:
      psl: 1.9.0
      punycode: 2.3.1
      universalify: 0.2.0
      url-parse: 1.5.10
    optional: true

  tr46@0.0.3: {}

  tr46@1.0.1:
    dependencies:
      punycode: 2.3.1

  tr46@5.0.0:
    dependencies:
      punycode: 2.3.1
    optional: true

  tree-kill@1.2.2: {}

  trim-newlines@3.0.1: {}

  ts-api-utils@1.4.0(typescript@5.6.2):
    dependencies:
      typescript: 5.6.2

  ts-interface-checker@0.1.13: {}

  ts-node@10.9.2(@types/node@22.7.4)(typescript@5.4.5):
    dependencies:
      '@cspotcode/source-map-support': 0.8.1
      '@tsconfig/node10': 1.0.11
      '@tsconfig/node12': 1.0.11
      '@tsconfig/node14': 1.0.3
      '@tsconfig/node16': 1.0.4
      '@types/node': 22.7.4
      acorn: 8.14.0
      acorn-walk: 8.3.3
      arg: 4.1.3
      create-require: 1.1.1
      diff: 4.0.2
      make-error: 1.3.6
      typescript: 5.4.5
      v8-compile-cache-lib: 3.0.1
      yn: 3.1.1
    optional: true

  ts-node@10.9.2(@types/node@22.7.4)(typescript@5.6.2):
    dependencies:
      '@cspotcode/source-map-support': 0.8.1
      '@tsconfig/node10': 1.0.11
      '@tsconfig/node12': 1.0.11
      '@tsconfig/node14': 1.0.3
      '@tsconfig/node16': 1.0.4
      '@types/node': 22.7.4
      acorn: 8.14.0
      acorn-walk: 8.3.3
      arg: 4.1.3
      create-require: 1.1.1
      diff: 4.0.2
      make-error: 1.3.6
      typescript: 5.6.2
      v8-compile-cache-lib: 3.0.1
      yn: 3.1.1
    optional: true

  ts-node@10.9.2(@types/node@22.9.0)(typescript@5.6.2):
    dependencies:
      '@cspotcode/source-map-support': 0.8.1
      '@tsconfig/node10': 1.0.11
      '@tsconfig/node12': 1.0.11
      '@tsconfig/node14': 1.0.3
      '@tsconfig/node16': 1.0.4
      '@types/node': 22.9.0
      acorn: 8.14.0
      acorn-walk: 8.3.3
      arg: 4.1.3
      create-require: 1.1.1
      diff: 4.0.2
      make-error: 1.3.6
      typescript: 5.6.2
      v8-compile-cache-lib: 3.0.1
      yn: 3.1.1
    optional: true

  tslib@2.7.0: {}

  tsup@8.0.2(@microsoft/api-extractor@7.43.0(@types/node@22.7.4))(postcss@8.4.49)(ts-node@10.9.2(@types/node@22.7.4)(typescript@5.4.5))(typescript@5.4.5):
    dependencies:
      bundle-require: 4.2.1(esbuild@0.19.12)
      cac: 6.7.14
      chokidar: 3.6.0
      debug: 4.3.6
      esbuild: 0.19.12
      execa: 5.1.1
      globby: 11.1.0
      joycon: 3.1.1
      postcss-load-config: 4.0.2(postcss@8.4.49)(ts-node@10.9.2(@types/node@22.7.4)(typescript@5.4.5))
      resolve-from: 5.0.0
      rollup: 4.20.0
      source-map: 0.8.0-beta.0
      sucrase: 3.35.0
      tree-kill: 1.2.2
    optionalDependencies:
      '@microsoft/api-extractor': 7.43.0(@types/node@22.7.4)
      postcss: 8.4.49
      typescript: 5.4.5
    transitivePeerDependencies:
      - supports-color
      - ts-node

  tsup@8.0.2(@microsoft/api-extractor@7.43.0(@types/node@22.7.4))(postcss@8.4.49)(ts-node@10.9.2(@types/node@22.7.4)(typescript@5.6.2))(typescript@5.6.2):
    dependencies:
      bundle-require: 4.2.1(esbuild@0.19.12)
      cac: 6.7.14
      chokidar: 3.6.0
      debug: 4.3.6
      esbuild: 0.19.12
      execa: 5.1.1
      globby: 11.1.0
      joycon: 3.1.1
      postcss-load-config: 4.0.2(postcss@8.4.49)(ts-node@10.9.2(@types/node@22.7.4)(typescript@5.6.2))
      resolve-from: 5.0.0
      rollup: 4.20.0
      source-map: 0.8.0-beta.0
      sucrase: 3.35.0
      tree-kill: 1.2.2
    optionalDependencies:
      '@microsoft/api-extractor': 7.43.0(@types/node@22.7.4)
      postcss: 8.4.49
      typescript: 5.6.2
    transitivePeerDependencies:
      - supports-color
      - ts-node

  tsx@4.17.0:
    dependencies:
      esbuild: 0.23.0
      get-tsconfig: 4.7.6
    optionalDependencies:
      fsevents: 2.3.3

  tty-table@4.2.3:
    dependencies:
      chalk: 4.1.2
      csv: 5.5.3
      kleur: 4.1.5
      smartwrap: 2.0.2
      strip-ansi: 6.0.1
      wcwidth: 1.0.1
      yargs: 17.7.2

  turbo-darwin-64@2.0.11:
    optional: true

  turbo-darwin-arm64@2.0.11:
    optional: true

  turbo-linux-64@2.0.11:
    optional: true

  turbo-linux-arm64@2.0.11:
    optional: true

  turbo-windows-64@2.0.11:
    optional: true

  turbo-windows-arm64@2.0.11:
    optional: true

  turbo@2.0.11:
    optionalDependencies:
      turbo-darwin-64: 2.0.11
      turbo-darwin-arm64: 2.0.11
      turbo-linux-64: 2.0.11
      turbo-linux-arm64: 2.0.11
      turbo-windows-64: 2.0.11
      turbo-windows-arm64: 2.0.11

  tweetnacl@1.0.3: {}

  type-check@0.4.0:
    dependencies:
      prelude-ls: 1.2.1

  type-fest@0.13.1: {}

  type-fest@0.6.0: {}

  type-fest@0.8.1: {}

  type-fest@2.19.0: {}

  type-fest@4.26.1: {}

  type@2.7.3: {}

  typed-array-buffer@1.0.2:
    dependencies:
      call-bind: 1.0.7
      es-errors: 1.3.0
      is-typed-array: 1.1.13

  typed-array-byte-length@1.0.1:
    dependencies:
      call-bind: 1.0.7
      for-each: 0.3.3
      gopd: 1.0.1
      has-proto: 1.0.3
      is-typed-array: 1.1.13

  typed-array-byte-offset@1.0.2:
    dependencies:
      available-typed-arrays: 1.0.7
      call-bind: 1.0.7
      for-each: 0.3.3
      gopd: 1.0.1
      has-proto: 1.0.3
      is-typed-array: 1.1.13

  typed-array-length@1.0.6:
    dependencies:
      call-bind: 1.0.7
      for-each: 0.3.3
      gopd: 1.0.1
      has-proto: 1.0.3
      is-typed-array: 1.1.13
      possible-typed-array-names: 1.0.0

<<<<<<< HEAD
  typescript-eslint@8.15.0(eslint@9.15.0(jiti@1.21.6))(typescript@5.6.2):
    dependencies:
      '@typescript-eslint/eslint-plugin': 8.15.0(@typescript-eslint/parser@8.15.0(eslint@9.15.0(jiti@1.21.6))(typescript@5.6.2))(eslint@9.15.0(jiti@1.21.6))(typescript@5.6.2)
      '@typescript-eslint/parser': 8.15.0(eslint@9.15.0(jiti@1.21.6))(typescript@5.6.2)
      '@typescript-eslint/utils': 8.15.0(eslint@9.15.0(jiti@1.21.6))(typescript@5.6.2)
      eslint: 9.15.0(jiti@1.21.6)
    optionalDependencies:
      typescript: 5.6.2
    transitivePeerDependencies:
      - supports-color
=======
  typedarray-to-buffer@3.1.5:
    dependencies:
      is-typedarray: 1.0.0
>>>>>>> f1fcb414

  typescript@5.4.2:
    optional: true

  typescript@5.4.5: {}

  typescript@5.6.2: {}

  ua-parser-js@1.0.39: {}

  uglify-js@3.19.3: {}

  unbox-primitive@1.0.2:
    dependencies:
      call-bind: 1.0.7
      has-bigints: 1.0.2
      has-symbols: 1.0.3
      which-boxed-primitive: 1.0.2

  undici-types@6.19.8: {}

  universalify@0.1.2: {}

  universalify@0.2.0:
    optional: true

  update-browserslist-db@1.1.1(browserslist@4.24.2):
    dependencies:
      browserslist: 4.24.2
      escalade: 3.2.0
      picocolors: 1.1.1

  uri-js@4.4.1:
    dependencies:
      punycode: 2.3.1

  url-parse@1.5.10:
    dependencies:
      querystringify: 2.2.0
      requires-port: 1.0.0
    optional: true

  use-callback-ref@1.3.2(@types/react@18.3.12)(react@18.3.1):
    dependencies:
      react: 18.3.1
      tslib: 2.7.0
    optionalDependencies:
      '@types/react': 18.3.12

  use-composed-ref@1.3.0(react@18.3.1):
    dependencies:
      react: 18.3.1

  use-isomorphic-layout-effect@1.1.2(@types/react@18.3.12)(react@18.3.1):
    dependencies:
      react: 18.3.1
    optionalDependencies:
      '@types/react': 18.3.12

  use-latest@1.2.1(@types/react@18.3.12)(react@18.3.1):
    dependencies:
      react: 18.3.1
      use-isomorphic-layout-effect: 1.1.2(@types/react@18.3.12)(react@18.3.1)
    optionalDependencies:
      '@types/react': 18.3.12

  use-sidecar@1.1.2(@types/react@18.3.12)(react@18.3.1):
    dependencies:
      detect-node-es: 1.1.0
      react: 18.3.1
      tslib: 2.7.0
    optionalDependencies:
      '@types/react': 18.3.12

  use-sync-external-store@1.2.2(react@18.3.1):
    dependencies:
      react: 18.3.1

  utf-8-validate@5.0.10:
    dependencies:
      node-gyp-build: 4.8.1

  util-deprecate@1.0.2: {}

  uuid@9.0.1: {}

  v8-compile-cache-lib@3.0.1:
    optional: true

  validate-npm-package-license@3.0.4:
    dependencies:
      spdx-correct: 3.2.0
      spdx-expression-parse: 3.0.1

  validator@13.12.0:
    optional: true

  vite-node@2.1.1(@types/node@22.7.4)(terser@5.31.0):
    dependencies:
      cac: 6.7.14
      debug: 4.3.6
      pathe: 1.1.2
      vite: 5.4.11(@types/node@22.7.4)(terser@5.31.0)
    transitivePeerDependencies:
      - '@types/node'
      - less
      - lightningcss
      - sass
      - sass-embedded
      - stylus
      - sugarss
      - supports-color
      - terser

  vite-node@2.1.1(@types/node@22.9.0)(terser@5.31.0):
    dependencies:
      cac: 6.7.14
      debug: 4.3.6
      pathe: 1.1.2
      vite: 5.4.11(@types/node@22.9.0)(terser@5.31.0)
    transitivePeerDependencies:
      - '@types/node'
      - less
      - lightningcss
      - sass
      - sass-embedded
      - stylus
      - sugarss
      - supports-color
      - terser

  vite@5.2.11(@types/node@22.7.4)(terser@5.31.0):
    dependencies:
      esbuild: 0.20.2
      postcss: 8.4.49
      rollup: 4.20.0
    optionalDependencies:
      '@types/node': 22.7.4
      fsevents: 2.3.3
      terser: 5.31.0

  vite@5.2.11(@types/node@22.9.0)(terser@5.31.0):
    dependencies:
      esbuild: 0.20.2
      postcss: 8.4.49
      rollup: 4.20.0
    optionalDependencies:
      '@types/node': 22.9.0
      fsevents: 2.3.3
      terser: 5.31.0

  vite@5.4.11(@types/node@22.7.4)(terser@5.31.0):
    dependencies:
      esbuild: 0.21.5
      postcss: 8.4.49
      rollup: 4.20.0
    optionalDependencies:
      '@types/node': 22.7.4
      fsevents: 2.3.3
      terser: 5.31.0

  vite@5.4.11(@types/node@22.9.0)(terser@5.31.0):
    dependencies:
      esbuild: 0.21.5
      postcss: 8.4.49
      rollup: 4.20.0
    optionalDependencies:
      '@types/node': 22.9.0
      fsevents: 2.3.3
      terser: 5.31.0

  vitest@2.1.1(@types/node@22.7.4)(jsdom@24.0.0(bufferutil@4.0.8)(utf-8-validate@5.0.10))(terser@5.31.0):
    dependencies:
      '@vitest/expect': 2.1.1
      '@vitest/mocker': 2.1.1(@vitest/spy@2.1.1)(vite@5.2.11(@types/node@22.7.4)(terser@5.31.0))
      '@vitest/pretty-format': 2.1.1
      '@vitest/runner': 2.1.1
      '@vitest/snapshot': 2.1.1
      '@vitest/spy': 2.1.1
      '@vitest/utils': 2.1.1
      chai: 5.1.1
      debug: 4.3.6
      magic-string: 0.30.11
      pathe: 1.1.2
      std-env: 3.7.0
      tinybench: 2.9.0
      tinyexec: 0.3.0
      tinypool: 1.0.0
      tinyrainbow: 1.2.0
      vite: 5.2.11(@types/node@22.7.4)(terser@5.31.0)
      vite-node: 2.1.1(@types/node@22.7.4)(terser@5.31.0)
      why-is-node-running: 2.3.0
    optionalDependencies:
      '@types/node': 22.7.4
      jsdom: 24.0.0(bufferutil@4.0.8)(utf-8-validate@5.0.10)
    transitivePeerDependencies:
      - less
      - lightningcss
      - msw
      - sass
      - sass-embedded
      - stylus
      - sugarss
      - supports-color
      - terser

  vitest@2.1.1(@types/node@22.9.0)(jsdom@24.0.0(bufferutil@4.0.8)(utf-8-validate@5.0.10))(terser@5.31.0):
    dependencies:
      '@vitest/expect': 2.1.1
      '@vitest/mocker': 2.1.1(@vitest/spy@2.1.1)(vite@5.2.11(@types/node@22.9.0)(terser@5.31.0))
      '@vitest/pretty-format': 2.1.1
      '@vitest/runner': 2.1.1
      '@vitest/snapshot': 2.1.1
      '@vitest/spy': 2.1.1
      '@vitest/utils': 2.1.1
      chai: 5.1.1
      debug: 4.3.6
      magic-string: 0.30.11
      pathe: 1.1.2
      std-env: 3.7.0
      tinybench: 2.9.0
      tinyexec: 0.3.0
      tinypool: 1.0.0
      tinyrainbow: 1.2.0
      vite: 5.2.11(@types/node@22.9.0)(terser@5.31.0)
      vite-node: 2.1.1(@types/node@22.9.0)(terser@5.31.0)
      why-is-node-running: 2.3.0
    optionalDependencies:
      '@types/node': 22.9.0
      jsdom: 24.0.0(bufferutil@4.0.8)(utf-8-validate@5.0.10)
    transitivePeerDependencies:
      - less
      - lightningcss
      - msw
      - sass
      - sass-embedded
      - stylus
      - sugarss
      - supports-color
      - terser

  voca@1.4.1: {}

  w3c-xmlserializer@5.0.0:
    dependencies:
      xml-name-validator: 5.0.0
    optional: true

  wcwidth@1.0.1:
    dependencies:
      defaults: 1.0.4

  webidl-conversions@3.0.1: {}

  webidl-conversions@4.0.2: {}

  webidl-conversions@7.0.0:
    optional: true

  websocket@1.0.35:
    dependencies:
      bufferutil: 4.0.8
      debug: 2.6.9
      es5-ext: 0.10.64
      typedarray-to-buffer: 3.1.5
      utf-8-validate: 5.0.10
      yaeti: 0.0.6
    transitivePeerDependencies:
      - supports-color

  whatwg-encoding@3.1.1:
    dependencies:
      iconv-lite: 0.6.3
    optional: true

  whatwg-mimetype@4.0.0:
    optional: true

  whatwg-url@14.0.0:
    dependencies:
      tr46: 5.0.0
      webidl-conversions: 7.0.0
    optional: true

  whatwg-url@5.0.0:
    dependencies:
      tr46: 0.0.3
      webidl-conversions: 3.0.1

  whatwg-url@7.1.0:
    dependencies:
      lodash.sortby: 4.7.0
      tr46: 1.0.1
      webidl-conversions: 4.0.2

  which-boxed-primitive@1.0.2:
    dependencies:
      is-bigint: 1.0.4
      is-boolean-object: 1.1.2
      is-number-object: 1.0.7
      is-string: 1.0.7
      is-symbol: 1.0.4

  which-module@2.0.1: {}

  which-pm@2.2.0:
    dependencies:
      load-yaml-file: 0.2.0
      path-exists: 4.0.0

  which-typed-array@1.1.15:
    dependencies:
      available-typed-arrays: 1.0.7
      call-bind: 1.0.7
      for-each: 0.3.3
      gopd: 1.0.1
      has-tostringtag: 1.0.2

  which@1.3.1:
    dependencies:
      isexe: 2.0.0

  which@2.0.2:
    dependencies:
      isexe: 2.0.0

  why-is-node-running@2.3.0:
    dependencies:
      siginfo: 2.0.0
      stackback: 0.0.2

  word-wrap@1.2.5: {}

  wordwrap@1.0.0: {}

  wrap-ansi@6.2.0:
    dependencies:
      ansi-styles: 4.3.0
      string-width: 4.2.3
      strip-ansi: 6.0.1

  wrap-ansi@7.0.0:
    dependencies:
      ansi-styles: 4.3.0
      string-width: 4.2.3
      strip-ansi: 6.0.1

  wrap-ansi@8.1.0:
    dependencies:
      ansi-styles: 6.2.1
      string-width: 5.1.2
      strip-ansi: 7.1.0

  wrap-ansi@9.0.0:
    dependencies:
      ansi-styles: 6.2.1
      string-width: 7.2.0
      strip-ansi: 7.1.0

  ws@8.18.0(bufferutil@4.0.8)(utf-8-validate@5.0.10):
    optionalDependencies:
      bufferutil: 4.0.8
      utf-8-validate: 5.0.10

  xml-name-validator@5.0.0:
    optional: true

  xmlchars@2.2.0:
    optional: true

  xstate@5.19.0: {}

  xtend@4.0.2: {}

  y18n@4.0.3: {}

  y18n@5.0.8: {}

  yaeti@0.0.6: {}

  yallist@2.1.2: {}

  yallist@3.1.1: {}

  yallist@4.0.0:
    optional: true

  yaml@2.3.4: {}

  yaml@2.5.0: {}

  yargs-parser@18.1.3:
    dependencies:
      camelcase: 5.3.1
      decamelize: 1.2.0

  yargs-parser@21.1.1: {}

  yargs@15.4.1:
    dependencies:
      cliui: 6.0.0
      decamelize: 1.2.0
      find-up: 4.1.0
      get-caller-file: 2.0.5
      require-directory: 2.1.1
      require-main-filename: 2.0.0
      set-blocking: 2.0.0
      string-width: 4.2.3
      which-module: 2.0.1
      y18n: 4.0.3
      yargs-parser: 18.1.3

  yargs@17.7.2:
    dependencies:
      cliui: 8.0.1
      escalade: 3.2.0
      get-caller-file: 2.0.5
      require-directory: 2.1.1
      string-width: 4.2.3
      y18n: 5.0.8
      yargs-parser: 21.1.1

  yn@3.1.1:
    optional: true

  yocto-queue@0.1.0: {}

  yup@1.4.0:
    dependencies:
      property-expr: 2.0.6
      tiny-case: 1.0.3
      toposort: 2.0.2
      type-fest: 2.19.0

  z-schema@5.0.5:
    dependencies:
      lodash.get: 4.4.2
      lodash.isequal: 4.5.0
      validator: 13.12.0
    optionalDependencies:
      commander: 9.5.0
    optional: true<|MERGE_RESOLUTION|>--- conflicted
+++ resolved
@@ -28,13 +28,8 @@
         specifier: 0.25.1
         version: 0.25.1(typescript@5.6.2)
       '@fuels/tsup-config':
-<<<<<<< HEAD
-        specifier: 0.23.0
-        version: 0.23.0(tsup@8.0.2(@microsoft/api-extractor@7.43.0(@types/node@22.7.4))(postcss@8.4.49)(ts-node@10.9.2(@types/node@22.7.4)(typescript@5.6.2))(typescript@5.6.2))
-=======
         specifier: 0.25.1
-        version: 0.25.1(tsup@8.0.2(@microsoft/api-extractor@7.43.0(@types/node@22.7.4))(postcss@8.4.41)(ts-node@10.9.2(@types/node@22.7.4)(typescript@5.6.2))(typescript@5.6.2))
->>>>>>> f1fcb414
+        version: 0.25.1(tsup@8.0.2(@microsoft/api-extractor@7.43.0(@types/node@22.7.4))(postcss@8.4.49)(ts-node@10.9.2(@types/node@22.7.4)(typescript@5.6.2))(typescript@5.6.2))
       '@types/node':
         specifier: ^22.5.5
         version: 22.7.4
@@ -80,18 +75,6 @@
       fuels:
         specifier: ^0.94.8
         version: 0.94.8
-<<<<<<< HEAD
-=======
-      msgpackr:
-        specifier: 1.11.0
-        version: 1.11.0
-      pako:
-        specifier: 2.1.0
-        version: 2.1.0
-      websocket:
-        specifier: 1.0.35
-        version: 1.0.35
->>>>>>> f1fcb414
     devDependencies:
       '@types/mocha':
         specifier: 10.0.8
@@ -1305,7 +1288,7 @@
   '@graphql-typed-document-node/core@3.2.0':
     resolution: {integrity: sha512-mB9oAsNCm9aM3/SOv4YtBMqZbYj10R7dkq8byBqxGY/ncFwhf2oQzMV+LCRlWoDSEBJ3COiR1yeDvMtsoOsuFQ==}
     peerDependencies:
-      graphql: '>=16.8.1'
+      graphql: ^0.8.0 || ^0.9.0 || ^0.10.0 || ^0.11.0 || ^0.12.0 || ^0.13.0 || ^14.0.0 || ^15.0.0 || ^16.0.0 || ^17.0.0
 
   '@humanfs/core@0.19.1':
     resolution: {integrity: sha512-5DyQ4+1JEUzejeK1JGICcideyfUbGixgS9jNgex5nqkW+cY7WZhxBigmieN5Qnw9ZosSNVC9KQKyb+GUaGyKUA==}
@@ -2440,10 +2423,6 @@
     resolution: {integrity: sha512-QTaY0XjjhTQOdguARF0lGKm5/mEq9PD9/VhZZegHDIBq2tQwgNpHc3dneD4mGo2iJs+fTKv5Bp0fZ+BRuY3Z0g==}
     engines: {node: '>= 0.1.90'}
 
-  d@1.0.2:
-    resolution: {integrity: sha512-MOqHvMWF9/9MX6nza0KgvFH4HpMU0EF5uUDXqX/BtxtU8NfB0QzRtJ8Oe/6SuS4kbhyzVJwjd97EA4PKrzJ8bw==}
-    engines: {node: '>=0.12'}
-
   data-urls@5.0.0:
     resolution: {integrity: sha512-ZYP5VBHshaDAiVZxjbRVcFJpc+4xGgT0bK3vzy1HLN8jTO975HEbuYzZJcHoQEY5K1a0z8YayJkyVETa08eNTg==}
     engines: {node: '>=18'}
@@ -2462,14 +2441,6 @@
 
   dataloader@1.4.0:
     resolution: {integrity: sha512-68s5jYdlvasItOJnCuI2Q9s4q98g0pCyL3HrcKJu8KNugUl8ahgmZYg38ysLTgQjjXX3H8CJLkAvWrclWfcalw==}
-
-  debug@2.6.9:
-    resolution: {integrity: sha512-bC7ElrdJaJnPbAP+1EotYvqZsb3ecl5wi6Bfi6BJTUcNowp6cvspg0jXznRTKDjm/E7AdgFBVeAPVMNcKGsHMA==}
-    peerDependencies:
-      supports-color: '*'
-    peerDependenciesMeta:
-      supports-color:
-        optional: true
 
   debug@3.2.7:
     resolution: {integrity: sha512-CFjzYYAi4ThfiQvizrFQevTTXHtnCqWfe7x1AhgEscTz6ZbLbfoLRLPugTQyBth6f8ZERVUSyWHFD/7Wu4t1XQ==}
@@ -2616,17 +2587,6 @@
     resolution: {integrity: sha512-QCOllgZJtaUo9miYBcLChTUaHNjJF3PYs1VidD7AwiEj1kYxKeQTctLAezAOH5ZKRH0g2IgPn6KwB4IT8iRpvA==}
     engines: {node: '>= 0.4'}
 
-  es5-ext@0.10.64:
-    resolution: {integrity: sha512-p2snDhiLaXe6dahss1LddxqEm+SkuDvV8dnIQG0MWjyHpcMNfXKPE+/Cc0y+PhxJX3A4xGNeFCj5oc0BUh6deg==}
-    engines: {node: '>=0.10'}
-
-  es6-iterator@2.0.3:
-    resolution: {integrity: sha512-zw4SRzoUkd+cl+ZoE15A9o1oQd920Bb0iOJMQkQhl3jNc03YqVjAhG7scf9C5KWRU/R13Orf588uCC6525o02g==}
-
-  es6-symbol@3.1.4:
-    resolution: {integrity: sha512-U9bFFjX8tFiATgtkJ1zg25+KviIXpgRvRHS8sau3GfhVzThRQrOeksPeT0BWW2MNZs1OEWJ1DPXOQMn0KKRkvg==}
-    engines: {node: '>=0.12'}
-
   esbuild@0.19.12:
     resolution: {integrity: sha512-aARqgq8roFBj054KvQr5f1sFu0D65G+miZRCuJyJ0G13Zwx7vRar5Zhn2tkQNzIXcBrNVsv/8stehpj+GAjgbg==}
     engines: {node: '>=12'}
@@ -2660,7 +2620,6 @@
     resolution: {integrity: sha512-vbRorB5FUQWvla16U8R/qgaFIya2qGzwDrNmCZuYKrbdSUMG6I1ZCGQRefkRVhuOkIGVne7BQ35DSfo1qvJqFg==}
     engines: {node: '>=0.8.0'}
 
-<<<<<<< HEAD
   escape-string-regexp@4.0.0:
     resolution: {integrity: sha512-TtpcNJ3XAzx3Gq8sWRzJaVajRs0uVxA2YAkdb1jm2YkPz4G6egUFAyA3n5vtEIZefPk5Wa4UXbKuS5fKkJWdgA==}
     engines: {node: '>=10'}
@@ -2701,11 +2660,6 @@
   espree@10.3.0:
     resolution: {integrity: sha512-0QYC8b24HWY8zjRnDTL6RiHfDbAWn63qb4LMj1Z4b076A4une81+z03Kg7l7mn/48PUTqoLptSXez8oknU8Clg==}
     engines: {node: ^18.18.0 || ^20.9.0 || >=21.1.0}
-=======
-  esniff@2.0.1:
-    resolution: {integrity: sha512-kTUIGKQ/mDPFoJ0oVfcmyJn4iBDRptjNVIzwIFR7tqWXdVI9xfA2RMwY/gbSpJG3lkdWNEjLap/NqVHZiJsdfg==}
-    engines: {node: '>=0.10'}
->>>>>>> f1fcb414
 
   esprima@4.0.1:
     resolution: {integrity: sha512-eGuFFw7Upda+g4p+QHvnW0RyTX/SVeJBDM/gCtMARO0cLuT2HcEKnTPvhjV6aGeqrCB/sbNop0Kszm0jsaWU4A==}
@@ -2727,7 +2681,6 @@
   estree-walker@3.0.3:
     resolution: {integrity: sha512-7RUKfXgSMMkzt6ZuXmqapOurLGPPfgj6l9uRZ7lRGolvk0y2yocc35LdcxKC5PQZdn2DMqioAQ2NoWcrTKmm6g==}
 
-<<<<<<< HEAD
   esutils@2.0.3:
     resolution: {integrity: sha512-kVscqXk4OCp68SZ0dkgEKVi6/8ij300KBWTJq32P/dYeWTSwK41WyTxalN1eRmA5Z9UU/LX9D7FWSmV9SAYx6g==}
     engines: {node: '>=0.10.0'}
@@ -2735,10 +2688,6 @@
   event-target-shim@6.0.2:
     resolution: {integrity: sha512-8q3LsZjRezbFZ2PN+uP+Q7pnHUMmAOziU2vA2OwoFaKIXxlxl38IylhSSgUorWu/rf4er67w0ikBqjBFk/pomA==}
     engines: {node: '>=10.13.0'}
-=======
-  event-emitter@0.3.5:
-    resolution: {integrity: sha512-D9rRn9y7kLPnJ+hMq7S/nhvoKwwvVJahBi2BPmx3bvbsEdK3W9ii8cBSGjP+72/LnM4n6fo3+dkCX5FeTQruXA==}
->>>>>>> f1fcb414
 
   eventemitter3@5.0.1:
     resolution: {integrity: sha512-GWkBvjiSZK87ELrYOSESUYeVIc9mvLLf/nXalMOS5dYrgZq9o5OVkbZAVM06CVxYsCwH9BDZFPlQTlPA1j4ahA==}
@@ -2754,9 +2703,6 @@
   execa@8.0.1:
     resolution: {integrity: sha512-VyhnebXciFV2DESc+p6B+y0LjSm0krU4OgJN44qFAhBY0TJ+1V61tYD2+wHusZ6F9n5K+vl8k0sTy7PEfV4qpg==}
     engines: {node: '>=16.17'}
-
-  ext@1.7.0:
-    resolution: {integrity: sha512-6hxeJYaL110a9b5TEJSj0gojyHQAmA2ch5Os+ySCiA1QGdS697XWY1pzsrSjqA9LDEEgdB/KypIlR59RcLuHYw==}
 
   extendable-error@0.1.7:
     resolution: {integrity: sha512-UOiS2in6/Q0FK0R0q6UY9vYpQ21mr/Qn1KOnte7vsACuNJf514WvCCUHSRCPcgjPT2bAhNIJdlE6bVap1GKmeg==}
@@ -3235,9 +3181,6 @@
     resolution: {integrity: sha512-uZ25/bUAlUY5fR4OKT4rZQEBrzQWYV9ZJYGGsUmEJ6thodVJ1HX64ePQ6Z0qPWP+m+Uq6e9UugrE38jeYsDSMw==}
     engines: {node: '>= 0.4'}
 
-  is-typedarray@1.0.0:
-    resolution: {integrity: sha512-cyA56iCMHAh5CdzjJIa4aohJyeO1YbwLi3Jc35MmRU6poroFjIGZzUzupGiRPOjgHg9TLu43xbpwXk523fMxKA==}
-
   is-weakref@1.0.2:
     resolution: {integrity: sha512-qctsuLZmIQ0+vSSMfoVvyFe2+GSEvnmZ2ezTup1SBse9+twCCeial6EEi3Nc2KFcf6+qz2FBPnjXsk8xhKSaPQ==}
 
@@ -3551,9 +3494,6 @@
     engines: {node: '>=10'}
     hasBin: true
 
-  ms@2.0.0:
-    resolution: {integrity: sha512-Tpp60P6IUJDTuOq/5Z8cdskzJujfwqfOTkrwIwj7IRISpnkJnT6SyJ4PCPnGMoFjC9ddhal5KVIYtAt97ix05A==}
-
   ms@2.1.2:
     resolution: {integrity: sha512-sGkPx+VjMtmA6MX27oA4FBFELFCZZ4S4XqeGOXCv68tT+jb3vk/RyaKWP0PTKyWtmLSM0b+adUTEvbs1PEaH2w==}
 
@@ -3570,9 +3510,6 @@
 
   neo-async@2.6.2:
     resolution: {integrity: sha512-Yd3UES5mWCSqR+qNT93S3UoYUkqAZ9lLg8a7g9rimsWmYGK8cVToA4/sF3RrshdyV3sAGMXVUmpMYOw+dLpOuw==}
-
-  next-tick@1.1.0:
-    resolution: {integrity: sha512-CXdUiJembsNjuToQvxayPZF9Vqht7hewsvy2sOWafLvi2awflj9mOC6bHIg50orX8IJvWKY9wYQ/zB2kogPslQ==}
 
   node-fetch@2.7.0:
     resolution: {integrity: sha512-c4FRfUm/dbcWZ7U+1Wq0AwCyFL+3nt2bEw05wfxSz+DWpWsitgmSgYmy2dQdWyKC1694ELPqMs/YzUSNozLt8A==}
@@ -4455,9 +4392,6 @@
     resolution: {integrity: sha512-yOGpmOAL7CkKe/91I5O3gPICmJNLJ1G4zFYVAsRHg7M64biSnPtRj0WNQt++bRkjYOqjWXrhnUw1utzmVErAdg==}
     engines: {node: '>=16'}
 
-  type@2.7.3:
-    resolution: {integrity: sha512-8j+1QmAbPvLZow5Qpi6NCaN8FB60p/6x8/vfNqOk/hC+HuvFZhL4+WfekuhQLiqFZXOgQdrs3B+XxEmCc6b3FQ==}
-
   typed-array-buffer@1.0.2:
     resolution: {integrity: sha512-gEymJYKZtKXzzBzM4jqa9w6Q1Jjm7x2d+sh19AdsD4wqnMPDYyvwpsIc2Q/835kHuo3BEQ7CjelGhfTsoBb2MQ==}
     engines: {node: '>= 0.4'}
@@ -4474,7 +4408,6 @@
     resolution: {integrity: sha512-/OxDN6OtAk5KBpGb28T+HZc2M+ADtvRxXrKKbUwtsLgdoxgX13hyy7ek6bFRl5+aBs2yZzB0c4CnQfAtVypW/g==}
     engines: {node: '>= 0.4'}
 
-<<<<<<< HEAD
   typescript-eslint@8.15.0:
     resolution: {integrity: sha512-wY4FRGl0ZI+ZU4Jo/yjdBu0lVTSML58pu6PgGtJmCufvzfV565pUF6iACQt092uFOd49iLOTX/sEVmHtbSrS+w==}
     engines: {node: ^18.18.0 || ^20.9.0 || >=21.1.0}
@@ -4484,10 +4417,6 @@
     peerDependenciesMeta:
       typescript:
         optional: true
-=======
-  typedarray-to-buffer@3.1.5:
-    resolution: {integrity: sha512-zdu8XMNEDepKKR+XYOXAVPtWui0ly0NtohUscw+UmaHiAWT8hrV1rr//H6V+0DvJ3OQ19S979M0laLfX8rm82Q==}
->>>>>>> f1fcb414
 
   typescript@5.4.2:
     resolution: {integrity: sha512-+2/g0Fds1ERlP6JsakQQDXjZdZMM+rqpamFZJEKh4kwTIn3iDkgKtby0CeNd5ATNZ4Ry1ax15TMx0W2V+miizQ==}
@@ -4717,10 +4646,6 @@
     resolution: {integrity: sha512-VwddBukDzu71offAQR975unBIGqfKZpM+8ZX6ySk8nYhVoo5CYaZyzt3YBvYtRtO+aoGlqxPg/B87NGVZ/fu6g==}
     engines: {node: '>=12'}
 
-  websocket@1.0.35:
-    resolution: {integrity: sha512-/REy6amwPZl44DDzvRCkaI1q1bIiQB0mEFQLUrhz3z2EK91cp3n72rAjUlrTP0zV22HJIUOVHQGPxhFRjxjt+Q==}
-    engines: {node: '>=4.0.0'}
-
   whatwg-encoding@3.1.1:
     resolution: {integrity: sha512-6qN4hJdMwfYBtE3YBTTHhoeuUrDBPZmbQaxWAqSALV/MeEnR5z1xd8UKud2RAkFoPkmB+hli1TZSnyi84xz1vQ==}
     engines: {node: '>=18'}
@@ -4822,10 +4747,6 @@
   y18n@5.0.8:
     resolution: {integrity: sha512-0pfFzegeDWJHJIAmTLRP2DwHjdF5s7jo9tuztdQxAhINCdvS+3nGINqPd00AphqJR/0LhANUS6/+7SCb98YOfA==}
     engines: {node: '>=10'}
-
-  yaeti@0.0.6:
-    resolution: {integrity: sha512-MvQa//+KcZCUkBTIC9blM+CU9J2GzuTytsOUwf2lidtvkx/6gnEp1QvJv34t9vdjhFmha/mUiNDbN0D0mJWdug==}
-    engines: {node: '>=0.10.32'}
 
   yallist@2.1.2:
     resolution: {integrity: sha512-ncTzHV7NvsQZkYe1DW7cbDLm0YpzHmZF5r/iyP3ZnQtMiJ+pjzisCiMNI+Sj+xQF5pXhSHxSB3uDbsBTzY/c2A==}
@@ -5808,11 +5729,7 @@
     dependencies:
       typescript: 5.6.2
 
-<<<<<<< HEAD
-  '@fuels/tsup-config@0.23.0(tsup@8.0.2(@microsoft/api-extractor@7.43.0(@types/node@22.7.4))(postcss@8.4.49)(ts-node@10.9.2(@types/node@22.7.4)(typescript@5.6.2))(typescript@5.6.2))':
-=======
-  '@fuels/tsup-config@0.25.1(tsup@8.0.2(@microsoft/api-extractor@7.43.0(@types/node@22.7.4))(postcss@8.4.41)(ts-node@10.9.2(@types/node@22.7.4)(typescript@5.6.2))(typescript@5.6.2))':
->>>>>>> f1fcb414
+  '@fuels/tsup-config@0.25.1(tsup@8.0.2(@microsoft/api-extractor@7.43.0(@types/node@22.7.4))(postcss@8.4.49)(ts-node@10.9.2(@types/node@22.7.4)(typescript@5.6.2))(typescript@5.6.2))':
     dependencies:
       dotenv: 16.4.5
       react: 18.3.1
@@ -6814,6 +6731,7 @@
   bufferutil@4.0.8:
     dependencies:
       node-gyp-build: 4.8.1
+    optional: true
 
   bundle-require@4.2.1(esbuild@0.19.12):
     dependencies:
@@ -7031,11 +6949,6 @@
       csv-stringify: 5.6.5
       stream-transform: 2.1.3
 
-  d@1.0.2:
-    dependencies:
-      es5-ext: 0.10.64
-      type: 2.7.3
-
   data-urls@5.0.0:
     dependencies:
       whatwg-mimetype: 4.0.0
@@ -7061,10 +6974,6 @@
       is-data-view: 1.0.1
 
   dataloader@1.4.0: {}
-
-  debug@2.6.9:
-    dependencies:
-      ms: 2.0.0
 
   debug@3.2.7:
     dependencies:
@@ -7228,24 +7137,6 @@
       is-date-object: 1.0.5
       is-symbol: 1.0.4
 
-  es5-ext@0.10.64:
-    dependencies:
-      es6-iterator: 2.0.3
-      es6-symbol: 3.1.4
-      esniff: 2.0.1
-      next-tick: 1.1.0
-
-  es6-iterator@2.0.3:
-    dependencies:
-      d: 1.0.2
-      es5-ext: 0.10.64
-      es6-symbol: 3.1.4
-
-  es6-symbol@3.1.4:
-    dependencies:
-      d: 1.0.2
-      ext: 1.7.0
-
   esbuild@0.19.12:
     optionalDependencies:
       '@esbuild/aix-ppc64': 0.19.12
@@ -7382,7 +7273,6 @@
 
   escape-string-regexp@1.0.5: {}
 
-<<<<<<< HEAD
   escape-string-regexp@4.0.0: {}
 
   eslint-plugin-react-hooks@5.0.0(eslint@9.15.0(jiti@1.21.6)):
@@ -7448,14 +7338,6 @@
       acorn: 8.14.0
       acorn-jsx: 5.3.2(acorn@8.14.0)
       eslint-visitor-keys: 4.2.0
-=======
-  esniff@2.0.1:
-    dependencies:
-      d: 1.0.2
-      es5-ext: 0.10.64
-      event-emitter: 0.3.5
-      type: 2.7.3
->>>>>>> f1fcb414
 
   esprima@4.0.1: {}
 
@@ -7473,16 +7355,9 @@
     dependencies:
       '@types/estree': 1.0.5
 
-<<<<<<< HEAD
   esutils@2.0.3: {}
 
   event-target-shim@6.0.2: {}
-=======
-  event-emitter@0.3.5:
-    dependencies:
-      d: 1.0.2
-      es5-ext: 0.10.64
->>>>>>> f1fcb414
 
   eventemitter3@5.0.1: {}
 
@@ -7511,10 +7386,6 @@
       onetime: 6.0.0
       signal-exit: 4.1.0
       strip-final-newline: 3.0.0
-
-  ext@1.7.0:
-    dependencies:
-      type: 2.7.3
 
   extendable-error@0.1.7: {}
 
@@ -8016,8 +7887,6 @@
     dependencies:
       which-typed-array: 1.1.15
 
-  is-typedarray@1.0.0: {}
-
   is-weakref@1.0.2:
     dependencies:
       call-bind: 1.0.7
@@ -8346,8 +8215,6 @@
 
   mkdirp@3.0.1: {}
 
-  ms@2.0.0: {}
-
   ms@2.1.2: {}
 
   mz@2.7.0:
@@ -8362,23 +8229,12 @@
 
   neo-async@2.6.2: {}
 
-  next-tick@1.1.0: {}
-
   node-fetch@2.7.0:
     dependencies:
       whatwg-url: 5.0.0
 
-<<<<<<< HEAD
   node-gyp-build@4.8.1:
     optional: true
-=======
-  node-gyp-build-optional-packages@5.2.2:
-    dependencies:
-      detect-libc: 2.0.3
-    optional: true
-
-  node-gyp-build@4.8.1: {}
->>>>>>> f1fcb414
 
   node-releases@2.0.18: {}
 
@@ -9349,8 +9205,6 @@
 
   type-fest@4.26.1: {}
 
-  type@2.7.3: {}
-
   typed-array-buffer@1.0.2:
     dependencies:
       call-bind: 1.0.7
@@ -9383,7 +9237,6 @@
       is-typed-array: 1.1.13
       possible-typed-array-names: 1.0.0
 
-<<<<<<< HEAD
   typescript-eslint@8.15.0(eslint@9.15.0(jiti@1.21.6))(typescript@5.6.2):
     dependencies:
       '@typescript-eslint/eslint-plugin': 8.15.0(@typescript-eslint/parser@8.15.0(eslint@9.15.0(jiti@1.21.6))(typescript@5.6.2))(eslint@9.15.0(jiti@1.21.6))(typescript@5.6.2)
@@ -9394,11 +9247,6 @@
       typescript: 5.6.2
     transitivePeerDependencies:
       - supports-color
-=======
-  typedarray-to-buffer@3.1.5:
-    dependencies:
-      is-typedarray: 1.0.0
->>>>>>> f1fcb414
 
   typescript@5.4.2:
     optional: true
@@ -9480,6 +9328,7 @@
   utf-8-validate@5.0.10:
     dependencies:
       node-gyp-build: 4.8.1
+    optional: true
 
   util-deprecate@1.0.2: {}
 
@@ -9658,17 +9507,6 @@
   webidl-conversions@7.0.0:
     optional: true
 
-  websocket@1.0.35:
-    dependencies:
-      bufferutil: 4.0.8
-      debug: 2.6.9
-      es5-ext: 0.10.64
-      typedarray-to-buffer: 3.1.5
-      utf-8-validate: 5.0.10
-      yaeti: 0.0.6
-    transitivePeerDependencies:
-      - supports-color
-
   whatwg-encoding@3.1.1:
     dependencies:
       iconv-lite: 0.6.3
@@ -9776,8 +9614,6 @@
   y18n@4.0.3: {}
 
   y18n@5.0.8: {}
-
-  yaeti@0.0.6: {}
 
   yallist@2.1.2: {}
 
