{
  "name": "@fuels/streams",
  "version": "0.0.1",
  "private": true,
  "main": "./src/index.ts",
  "exports": {
    ".": "./src/index.ts"
  },
  "publishConfig": {
    "private": false,
    "main": "./dist/index.js",
    "module": "./dist/index.mjs",
    "types": "./dist/index.d.ts",
    "exports": {
      ".": {
        "import": "./dist/index.mjs",
        "require": "./dist/index.js",
        "default": "./dist/index.js",
        "types": "./dist/index.d.ts"
      }
    }
  },
  "files": ["dist"],
  "scripts": {
    "example:blocks": "tsx ./examples/stream/blocks.ts",
    "example:blocks_filtered": "tsx ./examples/stream/blocks_filtered.ts",
    "example:transactions": "tsx ./examples/stream/transactions.ts",
    "example:transactions_filtered": "tsx ./examples/stream/transactions_filtered.ts",
    "example:ws": "tsx ./examples/stream/ws.ts",
    "build": "tsup",
    "build:watch": "tsup --watch",
    "ts:check": "tsc --noEmit",
    "test": "vitest"
  },
  "devDependencies": {
    "@types/mocha": "10.0.8",
    "@types/node": "22.7.4",
    "terser": "5.31.0",
    "tsup": "8.0.2",
    "typescript": "5.4.5",
    "chalk": "^4.1.0",
    "vitest": "~2.1.1"
  },
  "dependencies": {
<<<<<<< HEAD
    "@nats-io/jetstream": "3.0.0-29",
    "@nats-io/kv": "3.0.0-23",
    "@nats-io/nats-core": "3.0.0-42",
    "@nats-io/transport-node": "3.0.0-26",
    "fuels": "^0.94.8"
=======
    "@nats-io/jetstream": "3.0.0-10",
    "@nats-io/kv": "3.0.0-8",
    "@nats-io/nats-core": "3.0.0-27",
    "@nats-io/nuid": "2.0.1-2",
    "@nats-io/obj": "3.0.0-6",
    "@nats-io/transport-node": "3.0.0-12",
    "chalk": "^4.1.0",
    "dotenv": "^16.0.3",
    "fuels": "^0.94.8",
    "msgpackr": "1.11.0",
    "pako": "2.1.0",
    "websocket": "1.0.35"
>>>>>>> f1fcb414
  }
}<|MERGE_RESOLUTION|>--- conflicted
+++ resolved
@@ -42,25 +42,10 @@
     "vitest": "~2.1.1"
   },
   "dependencies": {
-<<<<<<< HEAD
     "@nats-io/jetstream": "3.0.0-29",
     "@nats-io/kv": "3.0.0-23",
     "@nats-io/nats-core": "3.0.0-42",
     "@nats-io/transport-node": "3.0.0-26",
     "fuels": "^0.94.8"
-=======
-    "@nats-io/jetstream": "3.0.0-10",
-    "@nats-io/kv": "3.0.0-8",
-    "@nats-io/nats-core": "3.0.0-27",
-    "@nats-io/nuid": "2.0.1-2",
-    "@nats-io/obj": "3.0.0-6",
-    "@nats-io/transport-node": "3.0.0-12",
-    "chalk": "^4.1.0",
-    "dotenv": "^16.0.3",
-    "fuels": "^0.94.8",
-    "msgpackr": "1.11.0",
-    "pako": "2.1.0",
-    "websocket": "1.0.35"
->>>>>>> f1fcb414
   }
 }